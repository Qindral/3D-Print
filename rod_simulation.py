"""Entry point for the modularised rod simulation."""

<<<<<<< HEAD
import matplotlib.pyplot as plt
import numpy as np
import pygame
from matplotlib.widgets import Button, TextBox
from scipy import ndimage


# Simulation constants
CUBE_SIZE = 100.0
ROD_LENGTH = 5.0
NUM_RODS = 5000
TIME_STEP = 0.05
TRANSLATION_SCALE = 2.5
ROTATION_SCALE = 0.7
CONNECTION_DISTANCE = 1.5
MAX_GROUP_SIZE = 10
BACKGROUND_COLOR = (15, 15, 25)
ROD_COLOR = (180, 220, 255)
CONNECTED_COLOR = (255, 150, 80)
TEXT_COLOR = (240, 240, 240)
BASE_ROD_THICKNESS = 1.0
CUBE_HALF = CUBE_SIZE / 2.0
CUBE_BOUNDING_RADIUS = CUBE_HALF * math.sqrt(3.0)
DEFAULT_CAMERA_DISTANCE = CUBE_SIZE * 2.2
FOV = max(math.radians(30.0), 2.0 * math.atan(CUBE_BOUNDING_RADIUS / DEFAULT_CAMERA_DISTANCE))
NEAR_PLANE = 5.0
FAR_PLANE = 1200.0
CUBE_VERTICES = [
    np.array([x, y, z])
    for x in (-CUBE_HALF, CUBE_HALF)
    for y in (-CUBE_HALF, CUBE_HALF)
    for z in (-CUBE_HALF, CUBE_HALF)
]
CUBE_EDGES = [
    (0, 1),
    (0, 2),
    (0, 4),
    (1, 3),
    (1, 5),
    (2, 3),
    (2, 6),
    (3, 7),
    (4, 5),
    (4, 6),
    (5, 7),
    (6, 7),
]

STATE_FILE_PATH = Path("rod_state.json")
ROLLING_EXPORT_PATH = Path("rolling_ball_surface.obj")


def random_unit_vector() -> np.ndarray:
    """Return a random unit vector uniformly distributed on the sphere."""

    phi = random.uniform(0.0, 2.0 * math.pi)
    costheta = random.uniform(-1.0, 1.0)
    sintheta = math.sqrt(1.0 - costheta * costheta)
    return np.array([math.cos(phi) * sintheta, math.sin(phi) * sintheta, costheta])


@dataclass
class Rod:
    center: np.ndarray
    orientation: np.ndarray
    connections: Dict[str, int] = field(default_factory=dict)

    def endpoints(self) -> Dict[str, np.ndarray]:
        offset = self.orientation * (ROD_LENGTH / 2.0)
        return {
            "A": self.center + offset,
            "B": self.center - offset,
        }

    def has_free_end(self, end: str) -> bool:
        return end not in self.connections

    def apply_translation(self, delta: np.ndarray) -> None:
        self.center += delta

    def apply_rotation(self, axis: np.ndarray, angle: float) -> None:
        if np.linalg.norm(axis) < 1e-6:
            return
        axis = axis / np.linalg.norm(axis)
        cos_theta = math.cos(angle)
        sin_theta = math.sin(angle)
        ux, uy, uz = axis
        rot = np.array(
            [
                [
                    cos_theta + ux * ux * (1 - cos_theta),
                    ux * uy * (1 - cos_theta) - uz * sin_theta,
                    ux * uz * (1 - cos_theta) + uy * sin_theta,
                ],
                [
                    uy * ux * (1 - cos_theta) + uz * sin_theta,
                    cos_theta + uy * uy * (1 - cos_theta),
                    uy * uz * (1 - cos_theta) - ux * sin_theta,
                ],
                [
                    uz * ux * (1 - cos_theta) - uy * sin_theta,
                    uz * uy * (1 - cos_theta) + ux * sin_theta,
                    cos_theta + uz * uz * (1 - cos_theta),
                ],
            ]
        )
        self.orientation = rot @ self.orientation
        self.orientation /= np.linalg.norm(self.orientation)

    def enforce_single_anchor(self, end: str, anchor: np.ndarray) -> None:
        direction = 1.0 if end == "A" else -1.0
        self.center = anchor - direction * self.orientation * (ROD_LENGTH / 2.0)

    def enforce_dual_anchors(self, anchor_a: np.ndarray, anchor_b: np.ndarray) -> None:
        direction = anchor_a - anchor_b
        norm = np.linalg.norm(direction)
        if norm < 1e-6:
            return
        direction /= norm
        self.orientation = direction
        midpoint = (anchor_a + anchor_b) / 2.0
        self.center = midpoint


@dataclass
class ConnectionGroup:
    members: List[Tuple[int, str]] = field(default_factory=list)


class ConnectionManager:
    def __init__(self) -> None:
        self.groups: Dict[int, ConnectionGroup] = {}
        self._next_id = 0

    def group_size(self, group_id: int) -> int:
        group = self.groups.get(group_id)
        if group is None:
            return 0
        return len(group.members)

    def is_full(self, group_id: Optional[int]) -> bool:
        if group_id is None:
            return False
        return self.group_size(group_id) >= MAX_GROUP_SIZE

    def create_group(self, member_a: Tuple[int, str], member_b: Tuple[int, str]) -> int:
        group_id = self._next_id
        self._next_id += 1
        self.groups[group_id] = ConnectionGroup(members=[member_a, member_b])
        return group_id

    def add_member(self, group_id: int, member: Tuple[int, str]) -> None:
        group = self.groups.get(group_id)
        if group is None:
            return
        if len(group.members) >= MAX_GROUP_SIZE:
            return
        if member not in group.members:
            group.members.append(member)

    def merge_groups(self, target_id: int, source_id: int, rods: List[Rod]) -> None:
        if target_id == source_id:
            return
        target = self.groups.get(target_id)
        if target is None:
            return
        source = self.groups.pop(source_id, None)
        if source is None:
            return
        if len(target.members) + len(source.members) > MAX_GROUP_SIZE:
            self.groups[source_id] = source
            return
        for member in source.members:
            rod_idx, end = member
            rods[rod_idx].connections[end] = target_id
            if member not in target.members:
                target.members.append(member)

    def anchors(self, rods: List[Rod]) -> Dict[int, np.ndarray]:
        anchor_map: Dict[int, np.ndarray] = {}
        for group_id, group in self.groups.items():
            if not group.members:
                continue
            accumulator = np.zeros(3)
            for rod_idx, end in group.members:
                accumulator += rods[rod_idx].endpoints()[end]
            anchor_map[group_id] = accumulator / len(group.members)
        return anchor_map

    def next_group_id(self) -> int:
        return self._next_id


def create_rods(num_rods: int) -> List[Rod]:
    rods = []
    for _ in range(num_rods):
        center = np.array(
            [
                random.uniform(-CUBE_SIZE / 2.0, CUBE_SIZE / 2.0),
                random.uniform(-CUBE_SIZE / 2.0, CUBE_SIZE / 2.0),
                random.uniform(-CUBE_SIZE / 2.0, CUBE_SIZE / 2.0),
            ]
        )
        orientation = random_unit_vector()
        rods.append(Rod(center=center, orientation=orientation))
    return rods


def random_displacement(scale: float) -> np.ndarray:
    return np.random.normal(scale=scale, size=3)


def random_rotation() -> Tuple[np.ndarray, float]:
    axis = random_unit_vector()
    angle = np.random.normal(scale=ROTATION_SCALE)
    return axis, angle


def clamp_to_cube(center: np.ndarray) -> np.ndarray:
    half = CUBE_SIZE / 2.0
    return np.clip(center, -half, half)


def distance(a: np.ndarray, b: np.ndarray) -> float:
    return float(np.linalg.norm(a - b))


def attempt_connections(rods: List[Rod], manager: ConnectionManager) -> None:
    cell_size = CONNECTION_DISTANCE * 2.0
    inv_cell = 1.0 / cell_size
    half = CUBE_SIZE / 2.0

    endpoints: List[Tuple[int, str, Tuple[float, float, float], Tuple[int, int, int]]] = []
    grid: Dict[Tuple[int, int, int], List[int]] = {}

    for idx, rod in enumerate(rods):
        rod_endpoints = rod.endpoints()
        for end, pos in rod_endpoints.items():
            pos_tuple = (float(pos[0]), float(pos[1]), float(pos[2]))
            cell = (
                int((pos_tuple[0] + half) * inv_cell),
                int((pos_tuple[1] + half) * inv_cell),
                int((pos_tuple[2] + half) * inv_cell),
            )
            entry_index = len(endpoints)
            endpoints.append((idx, end, pos_tuple, cell))
            grid.setdefault(cell, []).append(entry_index)

    order = list(range(len(endpoints)))
    random.shuffle(order)
    max_dist_sq = CONNECTION_DISTANCE * CONNECTION_DISTANCE

    for idx_i in order:
        rod_i, end_i, pos_i, cell_i = endpoints[idx_i]
        group_i = rods[rod_i].connections.get(end_i)
        if manager.is_full(group_i):
            continue

        for dx in (-1, 0, 1):
            for dy in (-1, 0, 1):
                for dz in (-1, 0, 1):
                    neighbor_cell = (
                        cell_i[0] + dx,
                        cell_i[1] + dy,
                        cell_i[2] + dz,
                    )
                    candidates = grid.get(neighbor_cell)
                    if not candidates:
                        continue
                    for idx_j in candidates:
                        if idx_j == idx_i or idx_j < idx_i:
                            continue
                        rod_j, end_j, pos_j, _ = endpoints[idx_j]
                        if rod_i == rod_j or end_i == end_j:
                            continue

                        group_j = rods[rod_j].connections.get(end_j)
                        if manager.is_full(group_j):
                            continue
                        if group_i is not None and group_j is not None and group_i == group_j:
                            continue

                        dxp = pos_i[0] - pos_j[0]
                        dyp = pos_i[1] - pos_j[1]
                        dzp = pos_i[2] - pos_j[2]
                        dist_sq = dxp * dxp + dyp * dyp + dzp * dzp
                        if dist_sq > max_dist_sq:
                            continue

                        if group_i is None and group_j is None:
                            group_id = manager.create_group((rod_i, end_i), (rod_j, end_j))
                            rods[rod_i].connections[end_i] = group_id
                            rods[rod_j].connections[end_j] = group_id
                            break
                        if group_i is not None and group_j is None:
                            if manager.is_full(group_i):
                                continue
                            manager.add_member(group_i, (rod_j, end_j))
                            rods[rod_j].connections[end_j] = group_i
                            break
                        if group_i is None and group_j is not None:
                            if manager.is_full(group_j):
                                continue
                            manager.add_member(group_j, (rod_i, end_i))
                            rods[rod_i].connections[end_i] = group_j
                            break
                        if group_i is not None and group_j is not None and group_i != group_j:
                            combined = manager.group_size(group_i) + manager.group_size(group_j)
                            if combined > MAX_GROUP_SIZE:
                                continue
                            target, source = (group_i, group_j)
                            if source < target:
                                target, source = source, target
                            manager.merge_groups(target, source, rods)
                            break
                    else:
                        continue
                    break
                else:
                    continue
                break


def enforce_connections(rods: List[Rod], manager: ConnectionManager) -> None:
    anchor_map = manager.anchors(rods)
    for idx, rod in enumerate(rods):
        group_a = rod.connections.get("A")
        group_b = rod.connections.get("B")
        anchor_a = anchor_map.get(group_a) if group_a is not None else None
        anchor_b = anchor_map.get(group_b) if group_b is not None else None

        if anchor_a is not None and anchor_b is not None and group_a != group_b:
            rod.enforce_dual_anchors(anchor_a, anchor_b)
        elif anchor_a is not None:
            rod.enforce_single_anchor("A", anchor_a)
        elif anchor_b is not None:
            rod.enforce_single_anchor("B", anchor_b)


def update_rods(rods: List[Rod], manager: ConnectionManager) -> None:
    for rod in rods:
        delta = random_displacement(TRANSLATION_SCALE) * TIME_STEP
        rod.apply_translation(delta)
        axis, angle = random_rotation()
        rod.apply_rotation(axis, angle * TIME_STEP)
        rod.center = clamp_to_cube(rod.center)

    enforce_connections(rods, manager)
    attempt_connections(rods, manager)
    enforce_connections(rods, manager)


def project_point(
    point: np.ndarray,
    view_matrix: np.ndarray,
    screen_size: Tuple[int, int],
    camera_position: np.ndarray,
) -> Tuple[Optional[Tuple[int, int]], float]:
    relative = point - camera_position
    view = view_matrix @ relative
    depth = float(view[2])
    if depth <= NEAR_PLANE or depth >= FAR_PLANE:
        return (None, depth)
    width, height = screen_size
    aspect = width / height if height else 1.0
    f = 1.0 / math.tan(FOV / 2.0)
    x_ndc = (view[0] * f / aspect) / depth
    y_ndc = (view[1] * f) / depth
    screen_x = int((x_ndc + 1.0) * 0.5 * width)
    screen_y = int((1.0 - y_ndc) * 0.5 * height)
    return (screen_x, screen_y), depth


RenderRod = Tuple[Tuple[float, float, float], Tuple[float, float, float], bool]


@dataclass
class CameraState:
    position: np.ndarray
    yaw: float
    pitch: float
    move_speed: float = 120.0
    mouse_sensitivity: float = 0.005

    def rotation_matrix(self) -> np.ndarray:
        cos_y = math.cos(self.yaw)
        sin_y = math.sin(self.yaw)
        cos_p = math.cos(self.pitch)
        sin_p = math.sin(self.pitch)

        rot_yaw = np.array(
            [
                [cos_y, 0.0, sin_y],
                [0.0, 1.0, 0.0],
                [-sin_y, 0.0, cos_y],
            ]
        )
        rot_pitch = np.array(
            [
                [1.0, 0.0, 0.0],
                [0.0, cos_p, -sin_p],
                [0.0, sin_p, cos_p],
            ]
        )
        return rot_pitch @ rot_yaw

    def forward(self) -> np.ndarray:
        cos_p = math.cos(self.pitch)
        sin_p = math.sin(self.pitch)
        cos_y = math.cos(self.yaw)
        sin_y = math.sin(self.yaw)
        return np.array([sin_y * cos_p, -sin_p, cos_y * cos_p])

    def right(self) -> np.ndarray:
        cos_y = math.cos(self.yaw)
        sin_y = math.sin(self.yaw)
        return np.array([cos_y, 0.0, -sin_y])

    def up(self) -> np.ndarray:
        up_vector = np.cross(self.right(), self.forward())
        norm = np.linalg.norm(up_vector)
        if norm < 1e-6:
            return np.array([0.0, 1.0, 0.0])
        return up_vector / norm


def depth_factor_from_distance(depth: float) -> float:
    return min(max((depth - NEAR_PLANE) / (FAR_PLANE - NEAR_PLANE), 0.0), 1.0)


def shade_color(base: Tuple[int, int, int], depth: float) -> Tuple[int, int, int]:
    factor = depth_factor_from_distance(depth)
    brightness = 1.0 - 0.6 * factor
    return tuple(max(0, min(255, int(c * brightness))) for c in base)


def thickness_for_depth(depth: float) -> int:
    factor = depth_factor_from_distance(depth)
    thickness = BASE_ROD_THICKNESS * (1.0 - 0.7 * factor)
    return max(1, int(thickness))


@dataclass
class SimulationStatePayload:
    centers: List[Tuple[float, float, float]]
    orientations: List[Tuple[float, float, float]]
    connections: List[Dict[str, int]]
    groups: Dict[int, List[Tuple[int, str]]]
    next_group_id: int


@dataclass
class SimulationSnapshot:
    render_data: List[RenderRod]
    free_end_count: int
    largest_cluster_percent: float
    state_payload: Optional[SimulationStatePayload] = None


@dataclass
class RollingBallResult:
    surface_points: np.ndarray
    filled_voxel_count: int
    total_voxel_count: int
    fill_fraction: float
    threshold: float
    voxel_size: float
    grid_resolution: int


@dataclass
class HeadlessUIState:
    abort_requested: bool = False
    distance_threshold: float = 1.5
    grid_resolution: int = 256
    rolling_result: Optional[RollingBallResult] = None
    launch_rolling_viewer: bool = False
    latest_snapshot: Optional[SimulationSnapshot] = None
    status_message: str = "Bereit"


def sphere_offsets(radius: int) -> List[Tuple[int, int, int]]:
    if radius <= 0:
        return [(0, 0, 0)]
    offsets: List[Tuple[int, int, int]] = []
    radius_sq = radius * radius
    for dx in range(-radius, radius + 1):
        for dy in range(-radius, radius + 1):
            for dz in range(-radius, radius + 1):
                if dx * dx + dy * dy + dz * dz <= radius_sq:
                    offsets.append((dx, dy, dz))
    if not offsets:
        offsets.append((0, 0, 0))
    return offsets


def extract_surface_points(occupancy: np.ndarray, voxel_size: float) -> np.ndarray:
    coords = np.argwhere(occupancy)
    if coords.size == 0:
        return np.empty((0, 3), dtype=float)
    max_x, max_y, max_z = occupancy.shape
    neighbor_offsets = [
        (-1, 0, 0),
        (1, 0, 0),
        (0, -1, 0),
        (0, 1, 0),
        (0, 0, -1),
        (0, 0, 1),
    ]
    surface_indices: List[Tuple[int, int, int]] = []
    occupancy_bool = occupancy.astype(bool, copy=False)
    for x, y, z in coords:
        for ox, oy, oz in neighbor_offsets:
            nx, ny, nz = x + ox, y + oy, z + oz
            if not (0 <= nx < max_x and 0 <= ny < max_y and 0 <= nz < max_z):
                surface_indices.append((x, y, z))
                break
            if not occupancy_bool[nx, ny, nz]:
                surface_indices.append((x, y, z))
                break
    if not surface_indices:
        surface_indices = [tuple(coord) for coord in coords]
    surface_array = np.array(surface_indices, dtype=float)
    centers = (surface_array + 0.5) * voxel_size - CUBE_HALF
    return centers


def run_rolling_ball_simulation(
    render_data: List[RenderRod],
    threshold: float,
    grid_resolution: int = 256,
    progress_cb: Optional[Callable[[float, str], None]] = None,
) -> RollingBallResult:
    def report(progress: float, message: str) -> None:
        if progress_cb is not None:
            progress_cb(max(0.0, min(1.0, progress)), message)

    grid_shape = (grid_resolution, grid_resolution, grid_resolution)
    occupancy = np.zeros(grid_shape, dtype=bool)
    voxel_size = CUBE_SIZE / grid_resolution
    half = CUBE_HALF

    if not render_data:
        report(1.0, "Keine Rod-Daten vorhanden")
        return RollingBallResult(
            surface_points=np.empty((0, 3), dtype=float),
            filled_voxel_count=0,
            total_voxel_count=int(np.prod(grid_shape)),
            fill_fraction=0.0,
            threshold=max(threshold, 0.0),
            voxel_size=voxel_size,
            grid_resolution=grid_resolution,
        )

    samples_per_rod = max(4, int(math.ceil(ROD_LENGTH / max(voxel_size * 0.5, 1e-6))))
    # behandle die Rods als ausgefülltes Medium, indem jede Probe um den tatsächlichen Radius dilatiert wird
    thickness_radius = max(1, int(math.ceil((BASE_ROD_THICKNESS * 0.5) / max(voxel_size, 1e-6))))
    thickness_offsets = sphere_offsets(thickness_radius)

    report(0.0, f"Voxelisiere Rods ({grid_resolution}³)")
    total_rods = len(render_data)
    next_progress_update = 0.05
    for index, (point_a, point_b, _) in enumerate(render_data):
        start = np.array(point_a, dtype=float)
        end = np.array(point_b, dtype=float)
        for t in np.linspace(0.0, 1.0, samples_per_rod):
            position = start * (1.0 - t) + end * t
            idx = np.floor((position + half) / voxel_size).astype(int)
            ix, iy, iz = np.clip(idx, 0, grid_resolution - 1)
            for ox, oy, oz in thickness_offsets:
                nx, ny, nz = ix + ox, iy + oy, iz + oz
                if 0 <= nx < grid_resolution and 0 <= ny < grid_resolution and 0 <= nz < grid_resolution:
                    occupancy[nx, ny, nz] = True
        if total_rods > 0:
            progress = 0.6 * ((index + 1) / total_rods)
            if progress >= next_progress_update:
                report(progress, f"Voxelisiere Rods ({index + 1}/{total_rods})")
                next_progress_update += 0.05

    report(0.62, "Berechne Distanzkarte der Freiräume")

    sampling = (voxel_size, voxel_size, voxel_size)
    empty_distance = ndimage.distance_transform_edt(~occupancy, sampling=sampling)

    report(0.8, "Fülle Regionen unterhalb des Schwellenwerts")

    threshold = max(threshold, 0.0)
    filled = occupancy | ((~occupancy) & (empty_distance <= threshold))

    report(0.92, "Extrahiere Oberfläche")

    filled_voxel_count = int(np.count_nonzero(filled))
    total_voxel_count = int(filled.size)
    fill_fraction = (filled_voxel_count / total_voxel_count) if total_voxel_count else 0.0
    surface_points = extract_surface_points(filled, voxel_size)

    report(1.0, "Distanzfüllung abgeschlossen")

    return RollingBallResult(
        surface_points=surface_points,
        filled_voxel_count=filled_voxel_count,
        total_voxel_count=total_voxel_count,
        fill_fraction=fill_fraction,
        threshold=threshold,
        voxel_size=voxel_size,
        grid_resolution=grid_resolution,
    )


def export_rolling_ball_result(
    result: RollingBallResult, path: Path = ROLLING_EXPORT_PATH
) -> Path:
    tmp_path = path.parent / f"{path.name}.tmp"
    with tmp_path.open("w", encoding="utf-8") as handle:
        handle.write("# Distance-fill surface export\n")
        handle.write(f"# threshold={result.threshold:.3f}\n")
        handle.write(f"# voxel_size={result.voxel_size:.3f}\n")
        handle.write(f"# fill_fraction={result.fill_fraction:.6f}\n")
        handle.write(f"# grid_resolution={result.grid_resolution}\n")
        for point in result.surface_points:
            handle.write(f"v {point[0]:.6f} {point[1]:.6f} {point[2]:.6f}\n")
    tmp_path.replace(path)
    return path


def compute_metrics(rods: List[Rod], manager: ConnectionManager) -> Tuple[int, float]:
    free_ends = 0
    adjacency: List[set[int]] = [set() for _ in rods]

    for idx, rod in enumerate(rods):
        if "A" not in rod.connections:
            free_ends += 1
        if "B" not in rod.connections:
            free_ends += 1

    for group in manager.groups.values():
        if not group.members:
            continue
        rod_indices = {member[0] for member in group.members}
        if len(rod_indices) <= 1:
            continue
        for rod_idx in rod_indices:
            adjacency[rod_idx].update(rod_indices - {rod_idx})

    visited = set()
    largest_component = 0
    for idx in range(len(rods)):
        if idx in visited:
            continue
        stack = [idx]
        component_size = 0
        while stack:
            node = stack.pop()
            if node in visited:
                continue
            visited.add(node)
            component_size += 1
            stack.extend(neigh for neigh in adjacency[node] if neigh not in visited)
        largest_component = max(largest_component, component_size)

    percent = (largest_component / len(rods) * 100.0) if rods else 0.0
    return free_ends, percent


def build_snapshot(
    rods: List[Rod], manager: ConnectionManager, include_state: bool = False
) -> SimulationSnapshot:
    render_data: List[RenderRod] = []
    for rod in rods:
        endpoints = rod.endpoints()
        render_data.append(
            (
                tuple(float(v) for v in endpoints["A"]),
                tuple(float(v) for v in endpoints["B"]),
                bool(rod.connections),
            )
        )
    free_ends, largest_percent = compute_metrics(rods, manager)
    state_payload: Optional[SimulationStatePayload] = None
    if include_state:
        centers = [tuple(float(value) for value in rod.center) for rod in rods]
        orientations = [tuple(float(value) for value in rod.orientation) for rod in rods]
        connections: List[Dict[str, int]] = []
        for rod in rods:
            conn_dict = {end: int(group) for end, group in rod.connections.items()}
            connections.append(conn_dict)
        groups: Dict[int, List[Tuple[int, str]]] = {}
        for group_id, group in manager.groups.items():
            groups[int(group_id)] = [(int(idx), end) for idx, end in group.members]
        state_payload = SimulationStatePayload(
            centers=centers,
            orientations=orientations,
            connections=connections,
            groups=groups,
            next_group_id=manager.next_group_id(),
        )
    return SimulationSnapshot(
        render_data=render_data,
        free_end_count=free_ends,
        largest_cluster_percent=largest_percent,
        state_payload=state_payload,
    )


def collect_cube_segments(
    view_matrix: np.ndarray,
    screen_size: Tuple[int, int],
    camera: CameraState,
) -> List[Tuple[Tuple[int, int], Tuple[int, int], float]]:
    segments: List[Tuple[Tuple[int, int], Tuple[int, int], float]] = []
    for start_idx, end_idx in CUBE_EDGES:
        start_proj = project_point(CUBE_VERTICES[start_idx], view_matrix, screen_size, camera.position)
        end_proj = project_point(CUBE_VERTICES[end_idx], view_matrix, screen_size, camera.position)
        if start_proj[0] is None or end_proj[0] is None:
            continue
        depth = max(start_proj[1], end_proj[1])
        segments.append((start_proj[0], end_proj[0], depth))
    segments.sort(key=lambda item: item[2], reverse=True)
    return segments


def save_simulation_state(
    snapshot: SimulationSnapshot, path: Path = STATE_FILE_PATH
) -> Optional[Path]:
    payload = snapshot.state_payload
    if payload is None:
        return None
    groups_serializable = {
        str(group_id): [[int(idx), end] for idx, end in members]
        for group_id, members in payload.groups.items()
    }
    data = {
        "centers": payload.centers,
        "orientations": payload.orientations,
        "connections": payload.connections,
        "groups": groups_serializable,
        "next_group_id": payload.next_group_id,
        "timestamp": time.time(),
        "metadata": {
            "rod_length": ROD_LENGTH,
            "cube_size": CUBE_SIZE,
            "max_group_size": MAX_GROUP_SIZE,
        },
    }
    tmp_path = path.parent / f"{path.name}.tmp"
    with tmp_path.open("w", encoding="utf-8") as handle:
        json.dump(data, handle, indent=2)
    tmp_path.replace(path)
    return path


def load_simulation_state(
    path: Path = STATE_FILE_PATH,
) -> Optional[Tuple[List[Rod], ConnectionManager]]:
    if not path.exists():
        return None
    try:
        with path.open("r", encoding="utf-8") as handle:
            data = json.load(handle)
    except (OSError, json.JSONDecodeError):
        return None

    centers = data.get("centers")
    orientations = data.get("orientations")
    connections = data.get("connections")
    groups_data = data.get("groups", {})
    next_group_id = int(data.get("next_group_id", 0))

    if not isinstance(centers, list) or not isinstance(orientations, list):
        return None
    if len(centers) != len(orientations):
        return None
    if connections is None:
        connections = [{} for _ in centers]

    rods: List[Rod] = []
    for idx, (center_values, orientation_values) in enumerate(zip(centers, orientations)):
        center_array = np.array(center_values, dtype=float)
        center_array = clamp_to_cube(center_array)
        orientation_array = np.array(orientation_values, dtype=float)
        if np.linalg.norm(orientation_array) < 1e-6:
            orientation_array = random_unit_vector()
        else:
            orientation_array = orientation_array / np.linalg.norm(orientation_array)
        rod = Rod(center=center_array, orientation=orientation_array)
        conn_dict = connections[idx] if idx < len(connections) else {}
        for end, group_id in conn_dict.items():
            try:
                rod.connections[end] = int(group_id)
            except (TypeError, ValueError):
                continue
        rods.append(rod)

    manager = ConnectionManager()
    manager.groups = {}
    for key, members in groups_data.items():
        try:
            group_id = int(key)
        except (TypeError, ValueError):
            continue
        group_members: List[Tuple[int, str]] = []
        if isinstance(members, list):
            for entry in members:
                if (
                    isinstance(entry, (list, tuple))
                    and len(entry) == 2
                    and isinstance(entry[0], (int, float))
                    and isinstance(entry[1], str)
                ):
                    rod_idx = int(entry[0])
                    if 0 <= rod_idx < len(rods):
                        group_members.append((rod_idx, entry[1]))
        manager.groups[group_id] = ConnectionGroup(members=group_members)

    if manager.groups:
        max_existing = max(manager.groups.keys())
        next_group_id = max(next_group_id, max_existing + 1)
    manager._next_id = next_group_id

    return rods, manager


def wait_for_state_snapshot(
    state_queue: mp.Queue,
    current_snapshot: SimulationSnapshot,
    timeout: float = 5.0,
) -> SimulationSnapshot:
    deadline = time.perf_counter() + timeout
    snapshot = current_snapshot
    while time.perf_counter() < deadline:
        if snapshot.state_payload is not None:
            break
        try:
            snapshot = state_queue.get(timeout=0.2)
        except queue.Empty:
            continue
    return snapshot


def draw_scene(
    screen: pygame.Surface,
    render_data: List[RenderRod],
    camera: CameraState,
    overlay_text: str | None = None,
    font: pygame.font.Font | None = None,
) -> None:
    screen.fill(BACKGROUND_COLOR)
    screen_size = screen.get_size()
    view_matrix = camera.rotation_matrix()

    for start, end, depth in collect_cube_segments(view_matrix, screen_size, camera):
        color = shade_color((90, 90, 130), depth)
        pygame.draw.line(screen, color, start, end, 1)

    rod_segments: List[Tuple[Tuple[int, int], Tuple[int, int], float, Tuple[int, int, int], int]] = []
    for point_a_3d, point_b_3d, connected in render_data:
        proj_a = project_point(np.array(point_a_3d), view_matrix, screen_size, camera.position)
        proj_b = project_point(np.array(point_b_3d), view_matrix, screen_size, camera.position)
        if proj_a[0] is None or proj_b[0] is None:
            continue
        avg_depth = (proj_a[1] + proj_b[1]) / 2.0
        base_color = CONNECTED_COLOR if connected else ROD_COLOR
        color = shade_color(base_color, avg_depth)
        thickness = thickness_for_depth(avg_depth)
        rod_segments.append((proj_a[0], proj_b[0], avg_depth, color, thickness))

    rod_segments.sort(key=lambda item: item[2], reverse=True)
    for start, end, _, color, thickness in rod_segments:
        pygame.draw.line(screen, color, start, end, thickness)

    if overlay_text and font:
        text_surface = font.render(overlay_text, True, TEXT_COLOR)
        screen.blit(text_surface, (10, 10))
    pygame.display.flip()


def draw_voxel_scene(
    screen: pygame.Surface,
    surface_points: np.ndarray,
    camera: CameraState,
    overlay_text: str | None = None,
    font: pygame.font.Font | None = None,
) -> None:
    screen.fill(BACKGROUND_COLOR)
    screen_size = screen.get_size()
    view_matrix = camera.rotation_matrix()

    for start, end, depth in collect_cube_segments(view_matrix, screen_size, camera):
        color = shade_color((90, 90, 130), depth)
        pygame.draw.line(screen, color, start, end, 1)

    point_entries: List[Tuple[float, Tuple[int, int], Tuple[int, int, int], int]] = []
    for point in surface_points:
        proj = project_point(np.array(point), view_matrix, screen_size, camera.position)
        screen_pos, depth = proj
        if screen_pos is None:
            continue
        color = shade_color(CONNECTED_COLOR, depth)
        radius = max(1, int(BASE_ROD_THICKNESS * 0.4 * (1.0 - depth_factor_from_distance(depth))))
        point_entries.append((depth, screen_pos, color, radius))

    point_entries.sort(key=lambda item: item[0], reverse=True)
    for depth, screen_pos, color, radius in point_entries:
        pygame.draw.circle(screen, color, screen_pos, radius)

    if overlay_text and font:
        text_surface = font.render(overlay_text, True, TEXT_COLOR)
        screen.blit(text_surface, (10, 10))
    pygame.display.flip()


def simulation_worker(state_queue: mp.Queue, stop_event: mp.Event) -> None:
    loaded_state = load_simulation_state()
    if loaded_state is not None:
        rods, manager = loaded_state
        print(
            f"Lade gespeicherten Zustand mit {len(rods)} Rods aus {STATE_FILE_PATH}",
            flush=True,
        )
        if len(rods) != NUM_RODS:
            print(
                f"Hinweis: gespeicherter Zustand enthält {len(rods)} Rods (Standard {NUM_RODS})",
                flush=True,
            )
    else:
        rods = create_rods(NUM_RODS)
        manager = ConnectionManager()
    try:
        while not stop_event.is_set():
            update_rods(rods, manager)
            try:
                state_queue.put_nowait(build_snapshot(rods, manager))
            except queue.Full:
                pass
    finally:
        final_snapshot = build_snapshot(rods, manager, include_state=True)
        state_queue.put(final_snapshot)


def run_headless_phase(
    state_queue: mp.Queue,
    stop_event: mp.Event,
    current_snapshot: SimulationSnapshot,
) -> Tuple[SimulationSnapshot, HeadlessUIState]:
    plt.ion()
    fig, (ax_free, ax_cluster) = plt.subplots(2, 1, figsize=(7, 7), sharex=True)
    fig.subplots_adjust(bottom=0.28)
    ax_free.set_ylabel("Free Ends")
    ax_cluster.set_ylabel("Largest Cluster %")
    ax_cluster.set_xlabel("Simulation Samples")
    ax_free.grid(True, alpha=0.3)
    ax_cluster.grid(True, alpha=0.3)
    line_free, = ax_free.plot([], [], color="tab:blue", label="Free Ends")
    line_cluster, = ax_cluster.plot([], [], color="tab:orange", label="Largest %")
    ax_free.legend(loc="upper right")
    ax_cluster.legend(loc="upper right")
    fig.tight_layout(rect=(0.02, 0.28, 0.98, 0.98))

    ui_state = HeadlessUIState(latest_snapshot=current_snapshot)

    status_text = fig.text(0.02, 0.02, f"Status: {ui_state.status_message}")

    def update_status(message: str) -> None:
        ui_state.status_message = message
        status_text.set_text(f"Status: {message}")
        fig.canvas.draw_idle()

    threshold_ax = fig.add_axes([0.1, 0.18, 0.2, 0.05])
    threshold_box = TextBox(
        threshold_ax,
        "Schwelle",
        initial=f"{ui_state.distance_threshold:.1f}",
    )

    def handle_threshold_submit(text: str) -> None:
        try:
            value = float(text)
            if value < 0:
                raise ValueError
        except ValueError:
            update_status("Ungültige Schwelle – bitte eine nichtnegative Zahl eingeben")
            threshold_box.set_val(f"{ui_state.distance_threshold:.1f}")
            return
        ui_state.distance_threshold = value
        update_status(f"Schwellenwert gesetzt auf {value:.2f}")

    threshold_box.on_submit(handle_threshold_submit)

    resolution_ax = fig.add_axes([0.1, 0.12, 0.2, 0.05])
    resolution_box = TextBox(
        resolution_ax,
        "Voxel-Kante",
        initial=str(ui_state.grid_resolution),
    )

    def handle_resolution_submit(text: str) -> None:
        try:
            value = int(text)
            if value <= 0:
                raise ValueError
        except ValueError:
            update_status("Ungültige Voxelzahl – bitte eine positive ganze Zahl eingeben")
            resolution_box.set_val(str(ui_state.grid_resolution))
            return

        ui_state.grid_resolution = value
        voxels = value**3
        estimated_bytes = voxels  # bool array ~1 byte pro Voxel
        estimated_gib = estimated_bytes / (1024**3)
        if estimated_gib >= 1.0:
            update_status(
                f"Auflösung gesetzt auf {value}³ (~{estimated_gib:.1f} GiB Speicher)"
            )
        else:
            update_status(
                f"Auflösung gesetzt auf {value}³ (~{estimated_bytes / (1024**2):.1f} MiB Speicher)"
            )

    resolution_box.on_submit(handle_resolution_submit)

    initial_voxels = ui_state.grid_resolution**3
    initial_gib = initial_voxels / (1024**3)
    memory_hint = (
        f"~{initial_gib:.1f} GiB"
        if initial_gib >= 1.0
        else f"~{initial_voxels / (1024**2):.1f} MiB"
    )
    update_status(
        "Bereit – "
        f"Schwelle {ui_state.distance_threshold:.2f}, Auflösung {ui_state.grid_resolution}³ ({memory_hint})"
    )

    def perform_distance_fill() -> bool:
        snapshot = ui_state.latest_snapshot or current_snapshot
        if snapshot is None:
            update_status("Keine Snapshot-Daten verfügbar")
            return False
        if not snapshot.render_data:
            update_status("Snapshot enthält keine Rod-Geometrie")
            return False
        update_status(
            "Fülle basierend auf Distanzkarte … "
            f"(Auflösung {ui_state.grid_resolution}³)"
        )

        def progress_callback(progress: float, message: str) -> None:
            update_status(f"{message} – {progress * 100:.0f}%")
            fig.canvas.draw_idle()
            fig.canvas.flush_events()

        fig.canvas.draw()
        result = run_rolling_ball_simulation(
            snapshot.render_data,
            ui_state.distance_threshold,
            grid_resolution=ui_state.grid_resolution,
            progress_cb=progress_callback,
        )
        ui_state.rolling_result = result
        filled_percent = result.fill_fraction * 100.0
        update_status(
            "Distanzfüllung fertig – "
            f"{result.filled_voxel_count} von {result.total_voxel_count} Voxeln "
            f"({filled_percent:.2f}%) bei {result.grid_resolution}³"
        )
        return True

    roll_ax = fig.add_axes([0.35, 0.17, 0.25, 0.06])
    roll_button = Button(roll_ax, "Distanzfüllung ausführen")

    def handle_roll_click(_: object) -> None:
        perform_distance_fill()

    roll_button.on_clicked(handle_roll_click)

    view_ax = fig.add_axes([0.64, 0.17, 0.26, 0.06])
    view_button = Button(view_ax, "3D-Ansicht anzeigen")

    def handle_view_click(_: object) -> None:
        if ui_state.rolling_result is None:
            if not perform_distance_fill():
                update_status("Distanzfüllung konnte nicht erzeugt werden")
                return
        ui_state.launch_rolling_viewer = True
        update_status("3D-Ansicht wird geöffnet")
        plt.close(fig)

    view_button.on_clicked(handle_view_click)

    export_ax = fig.add_axes([0.64, 0.08, 0.26, 0.06])
    export_button = Button(export_ax, "Distanzfüllung exportieren")

    def handle_export_click(_: object) -> None:
        if ui_state.rolling_result is None:
            update_status("Bitte zuerst die Distanzfüllung ausführen")
            return
        export_path = export_rolling_ball_result(ui_state.rolling_result)
        update_status(f"Export gespeichert in {export_path}")

    export_button.on_clicked(handle_export_click)

    abort_ax = fig.add_axes([0.1, 0.08, 0.2, 0.06])
    abort_button = Button(abort_ax, "Simulation abbrechen", color="#c94c4c", hovercolor="#d96c6c")

    def handle_abort_click(_: object) -> None:
        ui_state.abort_requested = True
        update_status("Abbruch angefordert – schließe Simulation")
        stop_event.set()
        plt.close(fig)

    abort_button.on_clicked(handle_abort_click)

    history_indices: deque[int] = deque(maxlen=600)
    history_free: deque[int] = deque(maxlen=600)
    history_cluster: deque[float] = deque(maxlen=600)
    sample_index = 0
    last_chart_update = 0.0

    while plt.fignum_exists(fig.number) and not stop_event.is_set():
        updated = False
        try:
            while True:
                current_snapshot = state_queue.get_nowait()
                ui_state.latest_snapshot = current_snapshot
                updated = True
        except queue.Empty:
            pass

        if updated:
            history_indices.append(sample_index)
            history_free.append(current_snapshot.free_end_count)
            history_cluster.append(current_snapshot.largest_cluster_percent)
            sample_index += 1

        now = time.perf_counter()
        if updated and now - last_chart_update >= 0.05:
            x_data = list(history_indices)
            line_free.set_data(x_data, list(history_free))
            line_cluster.set_data(x_data, list(history_cluster))
            if x_data:
                ax_free.set_xlim(
                    x_data[0], x_data[-1] if x_data[-1] > x_data[0] else x_data[0] + 1
                )
            ax_free.relim()
            ax_free.autoscale_view()
            ax_cluster.relim()
            ax_cluster.autoscale_view()
            fig.canvas.draw_idle()
            fig.canvas.flush_events()
            last_chart_update = now

        plt.pause(0.001)

    plt.ioff()
    if plt.fignum_exists(fig.number):
        plt.close(fig)

    return current_snapshot, ui_state


def run_interactive_viewer(
    state_queue: mp.Queue,
    stop_event: mp.Event,
    worker: mp.Process,
    current_snapshot: SimulationSnapshot,
) -> SimulationSnapshot:
    screen = pygame.display.set_mode((960, 720))
    pygame.display.set_caption("Rod Brownian Motion Simulation")
    clock = pygame.time.Clock()
    font = pygame.font.SysFont("consolas", 20)

    initial_yaw = math.radians(45)
    initial_pitch = math.radians(20)
    camera = CameraState(position=np.zeros(3), yaw=initial_yaw, pitch=initial_pitch)
    camera.position = -camera.forward() * DEFAULT_CAMERA_DISTANCE
    mouse_rotating = False
    last_caption_update = 0
    update_fps_display = 0.0
    last_update_tick: int | None = None

    running = True
    while running:
        dt_ms = clock.tick(60)
        render_fps = 1000.0 / dt_ms if dt_ms > 0 else 0.0
        for event in pygame.event.get():
            if event.type == pygame.QUIT:
                running = False
            elif event.type == pygame.KEYDOWN:
                if event.key == pygame.K_ESCAPE:
                    running = False
            elif event.type == pygame.MOUSEBUTTONDOWN and event.button == 1:
                mouse_rotating = True
                pygame.mouse.get_rel()
                pygame.event.set_grab(True)
                pygame.mouse.set_visible(False)
            elif event.type == pygame.MOUSEBUTTONUP and event.button == 1:
                mouse_rotating = False
                pygame.event.set_grab(False)
                pygame.mouse.set_visible(True)

        received_update = False
        try:
            while True:
                current_snapshot = state_queue.get_nowait()
                received_update = True
        except queue.Empty:
            pass

        if mouse_rotating:
            delta_x, delta_y = pygame.mouse.get_rel()
            camera.yaw += delta_x * camera.mouse_sensitivity
            camera.pitch -= delta_y * camera.mouse_sensitivity
            camera.pitch = max(min(camera.pitch, math.radians(89.0)), math.radians(-89.0))
            camera.yaw = (camera.yaw + math.pi) % (2 * math.pi) - math.pi
        else:
            pygame.mouse.get_rel()

        keys = pygame.key.get_pressed()
        move_direction = np.zeros(3)
        if keys[pygame.K_w]:
            move_direction += camera.forward()
        if keys[pygame.K_s]:
            move_direction -= camera.forward()
        if keys[pygame.K_d]:
            move_direction += camera.right()
        if keys[pygame.K_a]:
            move_direction -= camera.right()
        if keys[pygame.K_SPACE] or keys[pygame.K_r]:
            move_direction += camera.up()
        if keys[pygame.K_LCTRL] or keys[pygame.K_f]:
            move_direction -= camera.up()

        if np.linalg.norm(move_direction) > 1e-6:
            move_direction = move_direction / np.linalg.norm(move_direction)
            speed_multiplier = 2.5 if keys[pygame.K_LSHIFT] or keys[pygame.K_RSHIFT] else 1.0
            camera.position += (
                move_direction * camera.move_speed * speed_multiplier * (dt_ms / 1000.0)
            )

        if received_update:
            now_ticks = pygame.time.get_ticks()
            if last_update_tick is not None:
                delta = now_ticks - last_update_tick
                if delta > 0:
                    update_fps_display = 1000.0 / delta
            last_update_tick = now_ticks

        draw_scene(
            screen,
            current_snapshot.render_data,
            camera,
            overlay_text=(
                "Render FPS: "
                f"{render_fps:5.1f} | Sim updates/s: {update_fps_display:5.1f} | "
                f"Free ends: {current_snapshot.free_end_count:4d} | Largest cluster: {current_snapshot.largest_cluster_percent:5.1f}%"
            ),
            font=font,
        )

        now_ticks = pygame.time.get_ticks()
        if now_ticks - last_caption_update >= 250:
            pygame.display.set_caption(
                "Rod Brownian Motion Simulation - "
                f"Render FPS: {render_fps:5.1f} | Sim updates/s: {update_fps_display:5.1f}"
            )
            last_caption_update = now_ticks

    stop_event.set()
    current_snapshot = wait_for_state_snapshot(state_queue, current_snapshot)
    worker.join(timeout=2.0)
    if worker.is_alive():
        worker.terminate()

    return current_snapshot


def run_rolling_ball_viewer(result: RollingBallResult) -> None:
    screen = pygame.display.set_mode((960, 720))
    pygame.display.set_caption("Distanzfüllung-Organik")
    clock = pygame.time.Clock()
    font = pygame.font.SysFont("consolas", 20)

    initial_yaw = math.radians(45)
    initial_pitch = math.radians(20)
    camera = CameraState(position=np.zeros(3), yaw=initial_yaw, pitch=initial_pitch)
    camera.position = -camera.forward() * DEFAULT_CAMERA_DISTANCE
    mouse_rotating = False

    running = True
    while running:
        dt_ms = clock.tick(60)
        for event in pygame.event.get():
            if event.type == pygame.QUIT:
                running = False
            elif event.type == pygame.KEYDOWN and event.key == pygame.K_ESCAPE:
                running = False
            elif event.type == pygame.MOUSEBUTTONDOWN and event.button == 1:
                mouse_rotating = True
                pygame.mouse.get_rel()
                pygame.event.set_grab(True)
                pygame.mouse.set_visible(False)
            elif event.type == pygame.MOUSEBUTTONUP and event.button == 1:
                mouse_rotating = False
                pygame.event.set_grab(False)
                pygame.mouse.set_visible(True)

        if mouse_rotating:
            delta_x, delta_y = pygame.mouse.get_rel()
            camera.yaw += delta_x * camera.mouse_sensitivity
            camera.pitch -= delta_y * camera.mouse_sensitivity
            camera.pitch = max(min(camera.pitch, math.radians(89.0)), math.radians(-89.0))
            camera.yaw = (camera.yaw + math.pi) % (2 * math.pi) - math.pi
        else:
            pygame.mouse.get_rel()

        keys = pygame.key.get_pressed()
        move_direction = np.zeros(3)
        if keys[pygame.K_w]:
            move_direction += camera.forward()
        if keys[pygame.K_s]:
            move_direction -= camera.forward()
        if keys[pygame.K_d]:
            move_direction += camera.right()
        if keys[pygame.K_a]:
            move_direction -= camera.right()
        if keys[pygame.K_SPACE] or keys[pygame.K_r]:
            move_direction += camera.up()
        if keys[pygame.K_LCTRL] or keys[pygame.K_f]:
            move_direction -= camera.up()

        if np.linalg.norm(move_direction) > 1e-6:
            move_direction = move_direction / np.linalg.norm(move_direction)
            speed_multiplier = 2.5 if keys[pygame.K_LSHIFT] or keys[pygame.K_RSHIFT] else 1.0
            camera.position += move_direction * camera.move_speed * speed_multiplier * (dt_ms / 1000.0)

        overlay_text = (
            f"Schwelle: {result.threshold:.2f} | Füllung: {result.fill_fraction * 100.0:5.2f}% | "
            f"Auflösung: {result.grid_resolution}³ (Voxel {result.voxel_size:.2f}) | "
            f"Oberflächenpunkte: {len(result.surface_points)}"
        )

        draw_voxel_scene(screen, result.surface_points, camera, overlay_text=overlay_text, font=font)

    pygame.event.set_grab(False)
    pygame.mouse.set_visible(True)


def run_simulation() -> None:
    ctx = mp.get_context("spawn")
    state_queue: mp.Queue = ctx.Queue(maxsize=2)
    stop_event = ctx.Event()
    worker = ctx.Process(target=simulation_worker, args=(state_queue, stop_event))
    worker.start()

    try:
        current_snapshot: SimulationSnapshot = state_queue.get(timeout=5.0)
    except queue.Empty:
        current_snapshot = SimulationSnapshot(render_data=[], free_end_count=0, largest_cluster_percent=0.0)

    current_snapshot, ui_state = run_headless_phase(state_queue, stop_event, current_snapshot)

    if ui_state.abort_requested:
        stop_event.set()
        current_snapshot = wait_for_state_snapshot(state_queue, current_snapshot)
        worker.join(timeout=2.0)
        if worker.is_alive():
            worker.terminate()
        saved_path = save_simulation_state(current_snapshot)
        if saved_path is not None:
            print(f"Simulationzustand in {saved_path} gespeichert", flush=True)
        return

    pygame.init()

    if ui_state.launch_rolling_viewer and ui_state.rolling_result is not None:
        run_rolling_ball_viewer(ui_state.rolling_result)

    current_snapshot = run_interactive_viewer(state_queue, stop_event, worker, current_snapshot)
    saved_path = save_simulation_state(current_snapshot)
    if saved_path is not None:
        print(f"Simulationzustand in {saved_path} gespeichert", flush=True)

    pygame.mouse.set_visible(True)
    pygame.quit()
=======
from rod_sim import run_simulation
>>>>>>> 719aef27


if __name__ == "__main__":
    run_simulation()<|MERGE_RESOLUTION|>--- conflicted
+++ resolved
@@ -1,1392 +1,6 @@
 """Entry point for the modularised rod simulation."""
 
-<<<<<<< HEAD
-import matplotlib.pyplot as plt
-import numpy as np
-import pygame
-from matplotlib.widgets import Button, TextBox
-from scipy import ndimage
-
-
-# Simulation constants
-CUBE_SIZE = 100.0
-ROD_LENGTH = 5.0
-NUM_RODS = 5000
-TIME_STEP = 0.05
-TRANSLATION_SCALE = 2.5
-ROTATION_SCALE = 0.7
-CONNECTION_DISTANCE = 1.5
-MAX_GROUP_SIZE = 10
-BACKGROUND_COLOR = (15, 15, 25)
-ROD_COLOR = (180, 220, 255)
-CONNECTED_COLOR = (255, 150, 80)
-TEXT_COLOR = (240, 240, 240)
-BASE_ROD_THICKNESS = 1.0
-CUBE_HALF = CUBE_SIZE / 2.0
-CUBE_BOUNDING_RADIUS = CUBE_HALF * math.sqrt(3.0)
-DEFAULT_CAMERA_DISTANCE = CUBE_SIZE * 2.2
-FOV = max(math.radians(30.0), 2.0 * math.atan(CUBE_BOUNDING_RADIUS / DEFAULT_CAMERA_DISTANCE))
-NEAR_PLANE = 5.0
-FAR_PLANE = 1200.0
-CUBE_VERTICES = [
-    np.array([x, y, z])
-    for x in (-CUBE_HALF, CUBE_HALF)
-    for y in (-CUBE_HALF, CUBE_HALF)
-    for z in (-CUBE_HALF, CUBE_HALF)
-]
-CUBE_EDGES = [
-    (0, 1),
-    (0, 2),
-    (0, 4),
-    (1, 3),
-    (1, 5),
-    (2, 3),
-    (2, 6),
-    (3, 7),
-    (4, 5),
-    (4, 6),
-    (5, 7),
-    (6, 7),
-]
-
-STATE_FILE_PATH = Path("rod_state.json")
-ROLLING_EXPORT_PATH = Path("rolling_ball_surface.obj")
-
-
-def random_unit_vector() -> np.ndarray:
-    """Return a random unit vector uniformly distributed on the sphere."""
-
-    phi = random.uniform(0.0, 2.0 * math.pi)
-    costheta = random.uniform(-1.0, 1.0)
-    sintheta = math.sqrt(1.0 - costheta * costheta)
-    return np.array([math.cos(phi) * sintheta, math.sin(phi) * sintheta, costheta])
-
-
-@dataclass
-class Rod:
-    center: np.ndarray
-    orientation: np.ndarray
-    connections: Dict[str, int] = field(default_factory=dict)
-
-    def endpoints(self) -> Dict[str, np.ndarray]:
-        offset = self.orientation * (ROD_LENGTH / 2.0)
-        return {
-            "A": self.center + offset,
-            "B": self.center - offset,
-        }
-
-    def has_free_end(self, end: str) -> bool:
-        return end not in self.connections
-
-    def apply_translation(self, delta: np.ndarray) -> None:
-        self.center += delta
-
-    def apply_rotation(self, axis: np.ndarray, angle: float) -> None:
-        if np.linalg.norm(axis) < 1e-6:
-            return
-        axis = axis / np.linalg.norm(axis)
-        cos_theta = math.cos(angle)
-        sin_theta = math.sin(angle)
-        ux, uy, uz = axis
-        rot = np.array(
-            [
-                [
-                    cos_theta + ux * ux * (1 - cos_theta),
-                    ux * uy * (1 - cos_theta) - uz * sin_theta,
-                    ux * uz * (1 - cos_theta) + uy * sin_theta,
-                ],
-                [
-                    uy * ux * (1 - cos_theta) + uz * sin_theta,
-                    cos_theta + uy * uy * (1 - cos_theta),
-                    uy * uz * (1 - cos_theta) - ux * sin_theta,
-                ],
-                [
-                    uz * ux * (1 - cos_theta) - uy * sin_theta,
-                    uz * uy * (1 - cos_theta) + ux * sin_theta,
-                    cos_theta + uz * uz * (1 - cos_theta),
-                ],
-            ]
-        )
-        self.orientation = rot @ self.orientation
-        self.orientation /= np.linalg.norm(self.orientation)
-
-    def enforce_single_anchor(self, end: str, anchor: np.ndarray) -> None:
-        direction = 1.0 if end == "A" else -1.0
-        self.center = anchor - direction * self.orientation * (ROD_LENGTH / 2.0)
-
-    def enforce_dual_anchors(self, anchor_a: np.ndarray, anchor_b: np.ndarray) -> None:
-        direction = anchor_a - anchor_b
-        norm = np.linalg.norm(direction)
-        if norm < 1e-6:
-            return
-        direction /= norm
-        self.orientation = direction
-        midpoint = (anchor_a + anchor_b) / 2.0
-        self.center = midpoint
-
-
-@dataclass
-class ConnectionGroup:
-    members: List[Tuple[int, str]] = field(default_factory=list)
-
-
-class ConnectionManager:
-    def __init__(self) -> None:
-        self.groups: Dict[int, ConnectionGroup] = {}
-        self._next_id = 0
-
-    def group_size(self, group_id: int) -> int:
-        group = self.groups.get(group_id)
-        if group is None:
-            return 0
-        return len(group.members)
-
-    def is_full(self, group_id: Optional[int]) -> bool:
-        if group_id is None:
-            return False
-        return self.group_size(group_id) >= MAX_GROUP_SIZE
-
-    def create_group(self, member_a: Tuple[int, str], member_b: Tuple[int, str]) -> int:
-        group_id = self._next_id
-        self._next_id += 1
-        self.groups[group_id] = ConnectionGroup(members=[member_a, member_b])
-        return group_id
-
-    def add_member(self, group_id: int, member: Tuple[int, str]) -> None:
-        group = self.groups.get(group_id)
-        if group is None:
-            return
-        if len(group.members) >= MAX_GROUP_SIZE:
-            return
-        if member not in group.members:
-            group.members.append(member)
-
-    def merge_groups(self, target_id: int, source_id: int, rods: List[Rod]) -> None:
-        if target_id == source_id:
-            return
-        target = self.groups.get(target_id)
-        if target is None:
-            return
-        source = self.groups.pop(source_id, None)
-        if source is None:
-            return
-        if len(target.members) + len(source.members) > MAX_GROUP_SIZE:
-            self.groups[source_id] = source
-            return
-        for member in source.members:
-            rod_idx, end = member
-            rods[rod_idx].connections[end] = target_id
-            if member not in target.members:
-                target.members.append(member)
-
-    def anchors(self, rods: List[Rod]) -> Dict[int, np.ndarray]:
-        anchor_map: Dict[int, np.ndarray] = {}
-        for group_id, group in self.groups.items():
-            if not group.members:
-                continue
-            accumulator = np.zeros(3)
-            for rod_idx, end in group.members:
-                accumulator += rods[rod_idx].endpoints()[end]
-            anchor_map[group_id] = accumulator / len(group.members)
-        return anchor_map
-
-    def next_group_id(self) -> int:
-        return self._next_id
-
-
-def create_rods(num_rods: int) -> List[Rod]:
-    rods = []
-    for _ in range(num_rods):
-        center = np.array(
-            [
-                random.uniform(-CUBE_SIZE / 2.0, CUBE_SIZE / 2.0),
-                random.uniform(-CUBE_SIZE / 2.0, CUBE_SIZE / 2.0),
-                random.uniform(-CUBE_SIZE / 2.0, CUBE_SIZE / 2.0),
-            ]
-        )
-        orientation = random_unit_vector()
-        rods.append(Rod(center=center, orientation=orientation))
-    return rods
-
-
-def random_displacement(scale: float) -> np.ndarray:
-    return np.random.normal(scale=scale, size=3)
-
-
-def random_rotation() -> Tuple[np.ndarray, float]:
-    axis = random_unit_vector()
-    angle = np.random.normal(scale=ROTATION_SCALE)
-    return axis, angle
-
-
-def clamp_to_cube(center: np.ndarray) -> np.ndarray:
-    half = CUBE_SIZE / 2.0
-    return np.clip(center, -half, half)
-
-
-def distance(a: np.ndarray, b: np.ndarray) -> float:
-    return float(np.linalg.norm(a - b))
-
-
-def attempt_connections(rods: List[Rod], manager: ConnectionManager) -> None:
-    cell_size = CONNECTION_DISTANCE * 2.0
-    inv_cell = 1.0 / cell_size
-    half = CUBE_SIZE / 2.0
-
-    endpoints: List[Tuple[int, str, Tuple[float, float, float], Tuple[int, int, int]]] = []
-    grid: Dict[Tuple[int, int, int], List[int]] = {}
-
-    for idx, rod in enumerate(rods):
-        rod_endpoints = rod.endpoints()
-        for end, pos in rod_endpoints.items():
-            pos_tuple = (float(pos[0]), float(pos[1]), float(pos[2]))
-            cell = (
-                int((pos_tuple[0] + half) * inv_cell),
-                int((pos_tuple[1] + half) * inv_cell),
-                int((pos_tuple[2] + half) * inv_cell),
-            )
-            entry_index = len(endpoints)
-            endpoints.append((idx, end, pos_tuple, cell))
-            grid.setdefault(cell, []).append(entry_index)
-
-    order = list(range(len(endpoints)))
-    random.shuffle(order)
-    max_dist_sq = CONNECTION_DISTANCE * CONNECTION_DISTANCE
-
-    for idx_i in order:
-        rod_i, end_i, pos_i, cell_i = endpoints[idx_i]
-        group_i = rods[rod_i].connections.get(end_i)
-        if manager.is_full(group_i):
-            continue
-
-        for dx in (-1, 0, 1):
-            for dy in (-1, 0, 1):
-                for dz in (-1, 0, 1):
-                    neighbor_cell = (
-                        cell_i[0] + dx,
-                        cell_i[1] + dy,
-                        cell_i[2] + dz,
-                    )
-                    candidates = grid.get(neighbor_cell)
-                    if not candidates:
-                        continue
-                    for idx_j in candidates:
-                        if idx_j == idx_i or idx_j < idx_i:
-                            continue
-                        rod_j, end_j, pos_j, _ = endpoints[idx_j]
-                        if rod_i == rod_j or end_i == end_j:
-                            continue
-
-                        group_j = rods[rod_j].connections.get(end_j)
-                        if manager.is_full(group_j):
-                            continue
-                        if group_i is not None and group_j is not None and group_i == group_j:
-                            continue
-
-                        dxp = pos_i[0] - pos_j[0]
-                        dyp = pos_i[1] - pos_j[1]
-                        dzp = pos_i[2] - pos_j[2]
-                        dist_sq = dxp * dxp + dyp * dyp + dzp * dzp
-                        if dist_sq > max_dist_sq:
-                            continue
-
-                        if group_i is None and group_j is None:
-                            group_id = manager.create_group((rod_i, end_i), (rod_j, end_j))
-                            rods[rod_i].connections[end_i] = group_id
-                            rods[rod_j].connections[end_j] = group_id
-                            break
-                        if group_i is not None and group_j is None:
-                            if manager.is_full(group_i):
-                                continue
-                            manager.add_member(group_i, (rod_j, end_j))
-                            rods[rod_j].connections[end_j] = group_i
-                            break
-                        if group_i is None and group_j is not None:
-                            if manager.is_full(group_j):
-                                continue
-                            manager.add_member(group_j, (rod_i, end_i))
-                            rods[rod_i].connections[end_i] = group_j
-                            break
-                        if group_i is not None and group_j is not None and group_i != group_j:
-                            combined = manager.group_size(group_i) + manager.group_size(group_j)
-                            if combined > MAX_GROUP_SIZE:
-                                continue
-                            target, source = (group_i, group_j)
-                            if source < target:
-                                target, source = source, target
-                            manager.merge_groups(target, source, rods)
-                            break
-                    else:
-                        continue
-                    break
-                else:
-                    continue
-                break
-
-
-def enforce_connections(rods: List[Rod], manager: ConnectionManager) -> None:
-    anchor_map = manager.anchors(rods)
-    for idx, rod in enumerate(rods):
-        group_a = rod.connections.get("A")
-        group_b = rod.connections.get("B")
-        anchor_a = anchor_map.get(group_a) if group_a is not None else None
-        anchor_b = anchor_map.get(group_b) if group_b is not None else None
-
-        if anchor_a is not None and anchor_b is not None and group_a != group_b:
-            rod.enforce_dual_anchors(anchor_a, anchor_b)
-        elif anchor_a is not None:
-            rod.enforce_single_anchor("A", anchor_a)
-        elif anchor_b is not None:
-            rod.enforce_single_anchor("B", anchor_b)
-
-
-def update_rods(rods: List[Rod], manager: ConnectionManager) -> None:
-    for rod in rods:
-        delta = random_displacement(TRANSLATION_SCALE) * TIME_STEP
-        rod.apply_translation(delta)
-        axis, angle = random_rotation()
-        rod.apply_rotation(axis, angle * TIME_STEP)
-        rod.center = clamp_to_cube(rod.center)
-
-    enforce_connections(rods, manager)
-    attempt_connections(rods, manager)
-    enforce_connections(rods, manager)
-
-
-def project_point(
-    point: np.ndarray,
-    view_matrix: np.ndarray,
-    screen_size: Tuple[int, int],
-    camera_position: np.ndarray,
-) -> Tuple[Optional[Tuple[int, int]], float]:
-    relative = point - camera_position
-    view = view_matrix @ relative
-    depth = float(view[2])
-    if depth <= NEAR_PLANE or depth >= FAR_PLANE:
-        return (None, depth)
-    width, height = screen_size
-    aspect = width / height if height else 1.0
-    f = 1.0 / math.tan(FOV / 2.0)
-    x_ndc = (view[0] * f / aspect) / depth
-    y_ndc = (view[1] * f) / depth
-    screen_x = int((x_ndc + 1.0) * 0.5 * width)
-    screen_y = int((1.0 - y_ndc) * 0.5 * height)
-    return (screen_x, screen_y), depth
-
-
-RenderRod = Tuple[Tuple[float, float, float], Tuple[float, float, float], bool]
-
-
-@dataclass
-class CameraState:
-    position: np.ndarray
-    yaw: float
-    pitch: float
-    move_speed: float = 120.0
-    mouse_sensitivity: float = 0.005
-
-    def rotation_matrix(self) -> np.ndarray:
-        cos_y = math.cos(self.yaw)
-        sin_y = math.sin(self.yaw)
-        cos_p = math.cos(self.pitch)
-        sin_p = math.sin(self.pitch)
-
-        rot_yaw = np.array(
-            [
-                [cos_y, 0.0, sin_y],
-                [0.0, 1.0, 0.0],
-                [-sin_y, 0.0, cos_y],
-            ]
-        )
-        rot_pitch = np.array(
-            [
-                [1.0, 0.0, 0.0],
-                [0.0, cos_p, -sin_p],
-                [0.0, sin_p, cos_p],
-            ]
-        )
-        return rot_pitch @ rot_yaw
-
-    def forward(self) -> np.ndarray:
-        cos_p = math.cos(self.pitch)
-        sin_p = math.sin(self.pitch)
-        cos_y = math.cos(self.yaw)
-        sin_y = math.sin(self.yaw)
-        return np.array([sin_y * cos_p, -sin_p, cos_y * cos_p])
-
-    def right(self) -> np.ndarray:
-        cos_y = math.cos(self.yaw)
-        sin_y = math.sin(self.yaw)
-        return np.array([cos_y, 0.0, -sin_y])
-
-    def up(self) -> np.ndarray:
-        up_vector = np.cross(self.right(), self.forward())
-        norm = np.linalg.norm(up_vector)
-        if norm < 1e-6:
-            return np.array([0.0, 1.0, 0.0])
-        return up_vector / norm
-
-
-def depth_factor_from_distance(depth: float) -> float:
-    return min(max((depth - NEAR_PLANE) / (FAR_PLANE - NEAR_PLANE), 0.0), 1.0)
-
-
-def shade_color(base: Tuple[int, int, int], depth: float) -> Tuple[int, int, int]:
-    factor = depth_factor_from_distance(depth)
-    brightness = 1.0 - 0.6 * factor
-    return tuple(max(0, min(255, int(c * brightness))) for c in base)
-
-
-def thickness_for_depth(depth: float) -> int:
-    factor = depth_factor_from_distance(depth)
-    thickness = BASE_ROD_THICKNESS * (1.0 - 0.7 * factor)
-    return max(1, int(thickness))
-
-
-@dataclass
-class SimulationStatePayload:
-    centers: List[Tuple[float, float, float]]
-    orientations: List[Tuple[float, float, float]]
-    connections: List[Dict[str, int]]
-    groups: Dict[int, List[Tuple[int, str]]]
-    next_group_id: int
-
-
-@dataclass
-class SimulationSnapshot:
-    render_data: List[RenderRod]
-    free_end_count: int
-    largest_cluster_percent: float
-    state_payload: Optional[SimulationStatePayload] = None
-
-
-@dataclass
-class RollingBallResult:
-    surface_points: np.ndarray
-    filled_voxel_count: int
-    total_voxel_count: int
-    fill_fraction: float
-    threshold: float
-    voxel_size: float
-    grid_resolution: int
-
-
-@dataclass
-class HeadlessUIState:
-    abort_requested: bool = False
-    distance_threshold: float = 1.5
-    grid_resolution: int = 256
-    rolling_result: Optional[RollingBallResult] = None
-    launch_rolling_viewer: bool = False
-    latest_snapshot: Optional[SimulationSnapshot] = None
-    status_message: str = "Bereit"
-
-
-def sphere_offsets(radius: int) -> List[Tuple[int, int, int]]:
-    if radius <= 0:
-        return [(0, 0, 0)]
-    offsets: List[Tuple[int, int, int]] = []
-    radius_sq = radius * radius
-    for dx in range(-radius, radius + 1):
-        for dy in range(-radius, radius + 1):
-            for dz in range(-radius, radius + 1):
-                if dx * dx + dy * dy + dz * dz <= radius_sq:
-                    offsets.append((dx, dy, dz))
-    if not offsets:
-        offsets.append((0, 0, 0))
-    return offsets
-
-
-def extract_surface_points(occupancy: np.ndarray, voxel_size: float) -> np.ndarray:
-    coords = np.argwhere(occupancy)
-    if coords.size == 0:
-        return np.empty((0, 3), dtype=float)
-    max_x, max_y, max_z = occupancy.shape
-    neighbor_offsets = [
-        (-1, 0, 0),
-        (1, 0, 0),
-        (0, -1, 0),
-        (0, 1, 0),
-        (0, 0, -1),
-        (0, 0, 1),
-    ]
-    surface_indices: List[Tuple[int, int, int]] = []
-    occupancy_bool = occupancy.astype(bool, copy=False)
-    for x, y, z in coords:
-        for ox, oy, oz in neighbor_offsets:
-            nx, ny, nz = x + ox, y + oy, z + oz
-            if not (0 <= nx < max_x and 0 <= ny < max_y and 0 <= nz < max_z):
-                surface_indices.append((x, y, z))
-                break
-            if not occupancy_bool[nx, ny, nz]:
-                surface_indices.append((x, y, z))
-                break
-    if not surface_indices:
-        surface_indices = [tuple(coord) for coord in coords]
-    surface_array = np.array(surface_indices, dtype=float)
-    centers = (surface_array + 0.5) * voxel_size - CUBE_HALF
-    return centers
-
-
-def run_rolling_ball_simulation(
-    render_data: List[RenderRod],
-    threshold: float,
-    grid_resolution: int = 256,
-    progress_cb: Optional[Callable[[float, str], None]] = None,
-) -> RollingBallResult:
-    def report(progress: float, message: str) -> None:
-        if progress_cb is not None:
-            progress_cb(max(0.0, min(1.0, progress)), message)
-
-    grid_shape = (grid_resolution, grid_resolution, grid_resolution)
-    occupancy = np.zeros(grid_shape, dtype=bool)
-    voxel_size = CUBE_SIZE / grid_resolution
-    half = CUBE_HALF
-
-    if not render_data:
-        report(1.0, "Keine Rod-Daten vorhanden")
-        return RollingBallResult(
-            surface_points=np.empty((0, 3), dtype=float),
-            filled_voxel_count=0,
-            total_voxel_count=int(np.prod(grid_shape)),
-            fill_fraction=0.0,
-            threshold=max(threshold, 0.0),
-            voxel_size=voxel_size,
-            grid_resolution=grid_resolution,
-        )
-
-    samples_per_rod = max(4, int(math.ceil(ROD_LENGTH / max(voxel_size * 0.5, 1e-6))))
-    # behandle die Rods als ausgefülltes Medium, indem jede Probe um den tatsächlichen Radius dilatiert wird
-    thickness_radius = max(1, int(math.ceil((BASE_ROD_THICKNESS * 0.5) / max(voxel_size, 1e-6))))
-    thickness_offsets = sphere_offsets(thickness_radius)
-
-    report(0.0, f"Voxelisiere Rods ({grid_resolution}³)")
-    total_rods = len(render_data)
-    next_progress_update = 0.05
-    for index, (point_a, point_b, _) in enumerate(render_data):
-        start = np.array(point_a, dtype=float)
-        end = np.array(point_b, dtype=float)
-        for t in np.linspace(0.0, 1.0, samples_per_rod):
-            position = start * (1.0 - t) + end * t
-            idx = np.floor((position + half) / voxel_size).astype(int)
-            ix, iy, iz = np.clip(idx, 0, grid_resolution - 1)
-            for ox, oy, oz in thickness_offsets:
-                nx, ny, nz = ix + ox, iy + oy, iz + oz
-                if 0 <= nx < grid_resolution and 0 <= ny < grid_resolution and 0 <= nz < grid_resolution:
-                    occupancy[nx, ny, nz] = True
-        if total_rods > 0:
-            progress = 0.6 * ((index + 1) / total_rods)
-            if progress >= next_progress_update:
-                report(progress, f"Voxelisiere Rods ({index + 1}/{total_rods})")
-                next_progress_update += 0.05
-
-    report(0.62, "Berechne Distanzkarte der Freiräume")
-
-    sampling = (voxel_size, voxel_size, voxel_size)
-    empty_distance = ndimage.distance_transform_edt(~occupancy, sampling=sampling)
-
-    report(0.8, "Fülle Regionen unterhalb des Schwellenwerts")
-
-    threshold = max(threshold, 0.0)
-    filled = occupancy | ((~occupancy) & (empty_distance <= threshold))
-
-    report(0.92, "Extrahiere Oberfläche")
-
-    filled_voxel_count = int(np.count_nonzero(filled))
-    total_voxel_count = int(filled.size)
-    fill_fraction = (filled_voxel_count / total_voxel_count) if total_voxel_count else 0.0
-    surface_points = extract_surface_points(filled, voxel_size)
-
-    report(1.0, "Distanzfüllung abgeschlossen")
-
-    return RollingBallResult(
-        surface_points=surface_points,
-        filled_voxel_count=filled_voxel_count,
-        total_voxel_count=total_voxel_count,
-        fill_fraction=fill_fraction,
-        threshold=threshold,
-        voxel_size=voxel_size,
-        grid_resolution=grid_resolution,
-    )
-
-
-def export_rolling_ball_result(
-    result: RollingBallResult, path: Path = ROLLING_EXPORT_PATH
-) -> Path:
-    tmp_path = path.parent / f"{path.name}.tmp"
-    with tmp_path.open("w", encoding="utf-8") as handle:
-        handle.write("# Distance-fill surface export\n")
-        handle.write(f"# threshold={result.threshold:.3f}\n")
-        handle.write(f"# voxel_size={result.voxel_size:.3f}\n")
-        handle.write(f"# fill_fraction={result.fill_fraction:.6f}\n")
-        handle.write(f"# grid_resolution={result.grid_resolution}\n")
-        for point in result.surface_points:
-            handle.write(f"v {point[0]:.6f} {point[1]:.6f} {point[2]:.6f}\n")
-    tmp_path.replace(path)
-    return path
-
-
-def compute_metrics(rods: List[Rod], manager: ConnectionManager) -> Tuple[int, float]:
-    free_ends = 0
-    adjacency: List[set[int]] = [set() for _ in rods]
-
-    for idx, rod in enumerate(rods):
-        if "A" not in rod.connections:
-            free_ends += 1
-        if "B" not in rod.connections:
-            free_ends += 1
-
-    for group in manager.groups.values():
-        if not group.members:
-            continue
-        rod_indices = {member[0] for member in group.members}
-        if len(rod_indices) <= 1:
-            continue
-        for rod_idx in rod_indices:
-            adjacency[rod_idx].update(rod_indices - {rod_idx})
-
-    visited = set()
-    largest_component = 0
-    for idx in range(len(rods)):
-        if idx in visited:
-            continue
-        stack = [idx]
-        component_size = 0
-        while stack:
-            node = stack.pop()
-            if node in visited:
-                continue
-            visited.add(node)
-            component_size += 1
-            stack.extend(neigh for neigh in adjacency[node] if neigh not in visited)
-        largest_component = max(largest_component, component_size)
-
-    percent = (largest_component / len(rods) * 100.0) if rods else 0.0
-    return free_ends, percent
-
-
-def build_snapshot(
-    rods: List[Rod], manager: ConnectionManager, include_state: bool = False
-) -> SimulationSnapshot:
-    render_data: List[RenderRod] = []
-    for rod in rods:
-        endpoints = rod.endpoints()
-        render_data.append(
-            (
-                tuple(float(v) for v in endpoints["A"]),
-                tuple(float(v) for v in endpoints["B"]),
-                bool(rod.connections),
-            )
-        )
-    free_ends, largest_percent = compute_metrics(rods, manager)
-    state_payload: Optional[SimulationStatePayload] = None
-    if include_state:
-        centers = [tuple(float(value) for value in rod.center) for rod in rods]
-        orientations = [tuple(float(value) for value in rod.orientation) for rod in rods]
-        connections: List[Dict[str, int]] = []
-        for rod in rods:
-            conn_dict = {end: int(group) for end, group in rod.connections.items()}
-            connections.append(conn_dict)
-        groups: Dict[int, List[Tuple[int, str]]] = {}
-        for group_id, group in manager.groups.items():
-            groups[int(group_id)] = [(int(idx), end) for idx, end in group.members]
-        state_payload = SimulationStatePayload(
-            centers=centers,
-            orientations=orientations,
-            connections=connections,
-            groups=groups,
-            next_group_id=manager.next_group_id(),
-        )
-    return SimulationSnapshot(
-        render_data=render_data,
-        free_end_count=free_ends,
-        largest_cluster_percent=largest_percent,
-        state_payload=state_payload,
-    )
-
-
-def collect_cube_segments(
-    view_matrix: np.ndarray,
-    screen_size: Tuple[int, int],
-    camera: CameraState,
-) -> List[Tuple[Tuple[int, int], Tuple[int, int], float]]:
-    segments: List[Tuple[Tuple[int, int], Tuple[int, int], float]] = []
-    for start_idx, end_idx in CUBE_EDGES:
-        start_proj = project_point(CUBE_VERTICES[start_idx], view_matrix, screen_size, camera.position)
-        end_proj = project_point(CUBE_VERTICES[end_idx], view_matrix, screen_size, camera.position)
-        if start_proj[0] is None or end_proj[0] is None:
-            continue
-        depth = max(start_proj[1], end_proj[1])
-        segments.append((start_proj[0], end_proj[0], depth))
-    segments.sort(key=lambda item: item[2], reverse=True)
-    return segments
-
-
-def save_simulation_state(
-    snapshot: SimulationSnapshot, path: Path = STATE_FILE_PATH
-) -> Optional[Path]:
-    payload = snapshot.state_payload
-    if payload is None:
-        return None
-    groups_serializable = {
-        str(group_id): [[int(idx), end] for idx, end in members]
-        for group_id, members in payload.groups.items()
-    }
-    data = {
-        "centers": payload.centers,
-        "orientations": payload.orientations,
-        "connections": payload.connections,
-        "groups": groups_serializable,
-        "next_group_id": payload.next_group_id,
-        "timestamp": time.time(),
-        "metadata": {
-            "rod_length": ROD_LENGTH,
-            "cube_size": CUBE_SIZE,
-            "max_group_size": MAX_GROUP_SIZE,
-        },
-    }
-    tmp_path = path.parent / f"{path.name}.tmp"
-    with tmp_path.open("w", encoding="utf-8") as handle:
-        json.dump(data, handle, indent=2)
-    tmp_path.replace(path)
-    return path
-
-
-def load_simulation_state(
-    path: Path = STATE_FILE_PATH,
-) -> Optional[Tuple[List[Rod], ConnectionManager]]:
-    if not path.exists():
-        return None
-    try:
-        with path.open("r", encoding="utf-8") as handle:
-            data = json.load(handle)
-    except (OSError, json.JSONDecodeError):
-        return None
-
-    centers = data.get("centers")
-    orientations = data.get("orientations")
-    connections = data.get("connections")
-    groups_data = data.get("groups", {})
-    next_group_id = int(data.get("next_group_id", 0))
-
-    if not isinstance(centers, list) or not isinstance(orientations, list):
-        return None
-    if len(centers) != len(orientations):
-        return None
-    if connections is None:
-        connections = [{} for _ in centers]
-
-    rods: List[Rod] = []
-    for idx, (center_values, orientation_values) in enumerate(zip(centers, orientations)):
-        center_array = np.array(center_values, dtype=float)
-        center_array = clamp_to_cube(center_array)
-        orientation_array = np.array(orientation_values, dtype=float)
-        if np.linalg.norm(orientation_array) < 1e-6:
-            orientation_array = random_unit_vector()
-        else:
-            orientation_array = orientation_array / np.linalg.norm(orientation_array)
-        rod = Rod(center=center_array, orientation=orientation_array)
-        conn_dict = connections[idx] if idx < len(connections) else {}
-        for end, group_id in conn_dict.items():
-            try:
-                rod.connections[end] = int(group_id)
-            except (TypeError, ValueError):
-                continue
-        rods.append(rod)
-
-    manager = ConnectionManager()
-    manager.groups = {}
-    for key, members in groups_data.items():
-        try:
-            group_id = int(key)
-        except (TypeError, ValueError):
-            continue
-        group_members: List[Tuple[int, str]] = []
-        if isinstance(members, list):
-            for entry in members:
-                if (
-                    isinstance(entry, (list, tuple))
-                    and len(entry) == 2
-                    and isinstance(entry[0], (int, float))
-                    and isinstance(entry[1], str)
-                ):
-                    rod_idx = int(entry[0])
-                    if 0 <= rod_idx < len(rods):
-                        group_members.append((rod_idx, entry[1]))
-        manager.groups[group_id] = ConnectionGroup(members=group_members)
-
-    if manager.groups:
-        max_existing = max(manager.groups.keys())
-        next_group_id = max(next_group_id, max_existing + 1)
-    manager._next_id = next_group_id
-
-    return rods, manager
-
-
-def wait_for_state_snapshot(
-    state_queue: mp.Queue,
-    current_snapshot: SimulationSnapshot,
-    timeout: float = 5.0,
-) -> SimulationSnapshot:
-    deadline = time.perf_counter() + timeout
-    snapshot = current_snapshot
-    while time.perf_counter() < deadline:
-        if snapshot.state_payload is not None:
-            break
-        try:
-            snapshot = state_queue.get(timeout=0.2)
-        except queue.Empty:
-            continue
-    return snapshot
-
-
-def draw_scene(
-    screen: pygame.Surface,
-    render_data: List[RenderRod],
-    camera: CameraState,
-    overlay_text: str | None = None,
-    font: pygame.font.Font | None = None,
-) -> None:
-    screen.fill(BACKGROUND_COLOR)
-    screen_size = screen.get_size()
-    view_matrix = camera.rotation_matrix()
-
-    for start, end, depth in collect_cube_segments(view_matrix, screen_size, camera):
-        color = shade_color((90, 90, 130), depth)
-        pygame.draw.line(screen, color, start, end, 1)
-
-    rod_segments: List[Tuple[Tuple[int, int], Tuple[int, int], float, Tuple[int, int, int], int]] = []
-    for point_a_3d, point_b_3d, connected in render_data:
-        proj_a = project_point(np.array(point_a_3d), view_matrix, screen_size, camera.position)
-        proj_b = project_point(np.array(point_b_3d), view_matrix, screen_size, camera.position)
-        if proj_a[0] is None or proj_b[0] is None:
-            continue
-        avg_depth = (proj_a[1] + proj_b[1]) / 2.0
-        base_color = CONNECTED_COLOR if connected else ROD_COLOR
-        color = shade_color(base_color, avg_depth)
-        thickness = thickness_for_depth(avg_depth)
-        rod_segments.append((proj_a[0], proj_b[0], avg_depth, color, thickness))
-
-    rod_segments.sort(key=lambda item: item[2], reverse=True)
-    for start, end, _, color, thickness in rod_segments:
-        pygame.draw.line(screen, color, start, end, thickness)
-
-    if overlay_text and font:
-        text_surface = font.render(overlay_text, True, TEXT_COLOR)
-        screen.blit(text_surface, (10, 10))
-    pygame.display.flip()
-
-
-def draw_voxel_scene(
-    screen: pygame.Surface,
-    surface_points: np.ndarray,
-    camera: CameraState,
-    overlay_text: str | None = None,
-    font: pygame.font.Font | None = None,
-) -> None:
-    screen.fill(BACKGROUND_COLOR)
-    screen_size = screen.get_size()
-    view_matrix = camera.rotation_matrix()
-
-    for start, end, depth in collect_cube_segments(view_matrix, screen_size, camera):
-        color = shade_color((90, 90, 130), depth)
-        pygame.draw.line(screen, color, start, end, 1)
-
-    point_entries: List[Tuple[float, Tuple[int, int], Tuple[int, int, int], int]] = []
-    for point in surface_points:
-        proj = project_point(np.array(point), view_matrix, screen_size, camera.position)
-        screen_pos, depth = proj
-        if screen_pos is None:
-            continue
-        color = shade_color(CONNECTED_COLOR, depth)
-        radius = max(1, int(BASE_ROD_THICKNESS * 0.4 * (1.0 - depth_factor_from_distance(depth))))
-        point_entries.append((depth, screen_pos, color, radius))
-
-    point_entries.sort(key=lambda item: item[0], reverse=True)
-    for depth, screen_pos, color, radius in point_entries:
-        pygame.draw.circle(screen, color, screen_pos, radius)
-
-    if overlay_text and font:
-        text_surface = font.render(overlay_text, True, TEXT_COLOR)
-        screen.blit(text_surface, (10, 10))
-    pygame.display.flip()
-
-
-def simulation_worker(state_queue: mp.Queue, stop_event: mp.Event) -> None:
-    loaded_state = load_simulation_state()
-    if loaded_state is not None:
-        rods, manager = loaded_state
-        print(
-            f"Lade gespeicherten Zustand mit {len(rods)} Rods aus {STATE_FILE_PATH}",
-            flush=True,
-        )
-        if len(rods) != NUM_RODS:
-            print(
-                f"Hinweis: gespeicherter Zustand enthält {len(rods)} Rods (Standard {NUM_RODS})",
-                flush=True,
-            )
-    else:
-        rods = create_rods(NUM_RODS)
-        manager = ConnectionManager()
-    try:
-        while not stop_event.is_set():
-            update_rods(rods, manager)
-            try:
-                state_queue.put_nowait(build_snapshot(rods, manager))
-            except queue.Full:
-                pass
-    finally:
-        final_snapshot = build_snapshot(rods, manager, include_state=True)
-        state_queue.put(final_snapshot)
-
-
-def run_headless_phase(
-    state_queue: mp.Queue,
-    stop_event: mp.Event,
-    current_snapshot: SimulationSnapshot,
-) -> Tuple[SimulationSnapshot, HeadlessUIState]:
-    plt.ion()
-    fig, (ax_free, ax_cluster) = plt.subplots(2, 1, figsize=(7, 7), sharex=True)
-    fig.subplots_adjust(bottom=0.28)
-    ax_free.set_ylabel("Free Ends")
-    ax_cluster.set_ylabel("Largest Cluster %")
-    ax_cluster.set_xlabel("Simulation Samples")
-    ax_free.grid(True, alpha=0.3)
-    ax_cluster.grid(True, alpha=0.3)
-    line_free, = ax_free.plot([], [], color="tab:blue", label="Free Ends")
-    line_cluster, = ax_cluster.plot([], [], color="tab:orange", label="Largest %")
-    ax_free.legend(loc="upper right")
-    ax_cluster.legend(loc="upper right")
-    fig.tight_layout(rect=(0.02, 0.28, 0.98, 0.98))
-
-    ui_state = HeadlessUIState(latest_snapshot=current_snapshot)
-
-    status_text = fig.text(0.02, 0.02, f"Status: {ui_state.status_message}")
-
-    def update_status(message: str) -> None:
-        ui_state.status_message = message
-        status_text.set_text(f"Status: {message}")
-        fig.canvas.draw_idle()
-
-    threshold_ax = fig.add_axes([0.1, 0.18, 0.2, 0.05])
-    threshold_box = TextBox(
-        threshold_ax,
-        "Schwelle",
-        initial=f"{ui_state.distance_threshold:.1f}",
-    )
-
-    def handle_threshold_submit(text: str) -> None:
-        try:
-            value = float(text)
-            if value < 0:
-                raise ValueError
-        except ValueError:
-            update_status("Ungültige Schwelle – bitte eine nichtnegative Zahl eingeben")
-            threshold_box.set_val(f"{ui_state.distance_threshold:.1f}")
-            return
-        ui_state.distance_threshold = value
-        update_status(f"Schwellenwert gesetzt auf {value:.2f}")
-
-    threshold_box.on_submit(handle_threshold_submit)
-
-    resolution_ax = fig.add_axes([0.1, 0.12, 0.2, 0.05])
-    resolution_box = TextBox(
-        resolution_ax,
-        "Voxel-Kante",
-        initial=str(ui_state.grid_resolution),
-    )
-
-    def handle_resolution_submit(text: str) -> None:
-        try:
-            value = int(text)
-            if value <= 0:
-                raise ValueError
-        except ValueError:
-            update_status("Ungültige Voxelzahl – bitte eine positive ganze Zahl eingeben")
-            resolution_box.set_val(str(ui_state.grid_resolution))
-            return
-
-        ui_state.grid_resolution = value
-        voxels = value**3
-        estimated_bytes = voxels  # bool array ~1 byte pro Voxel
-        estimated_gib = estimated_bytes / (1024**3)
-        if estimated_gib >= 1.0:
-            update_status(
-                f"Auflösung gesetzt auf {value}³ (~{estimated_gib:.1f} GiB Speicher)"
-            )
-        else:
-            update_status(
-                f"Auflösung gesetzt auf {value}³ (~{estimated_bytes / (1024**2):.1f} MiB Speicher)"
-            )
-
-    resolution_box.on_submit(handle_resolution_submit)
-
-    initial_voxels = ui_state.grid_resolution**3
-    initial_gib = initial_voxels / (1024**3)
-    memory_hint = (
-        f"~{initial_gib:.1f} GiB"
-        if initial_gib >= 1.0
-        else f"~{initial_voxels / (1024**2):.1f} MiB"
-    )
-    update_status(
-        "Bereit – "
-        f"Schwelle {ui_state.distance_threshold:.2f}, Auflösung {ui_state.grid_resolution}³ ({memory_hint})"
-    )
-
-    def perform_distance_fill() -> bool:
-        snapshot = ui_state.latest_snapshot or current_snapshot
-        if snapshot is None:
-            update_status("Keine Snapshot-Daten verfügbar")
-            return False
-        if not snapshot.render_data:
-            update_status("Snapshot enthält keine Rod-Geometrie")
-            return False
-        update_status(
-            "Fülle basierend auf Distanzkarte … "
-            f"(Auflösung {ui_state.grid_resolution}³)"
-        )
-
-        def progress_callback(progress: float, message: str) -> None:
-            update_status(f"{message} – {progress * 100:.0f}%")
-            fig.canvas.draw_idle()
-            fig.canvas.flush_events()
-
-        fig.canvas.draw()
-        result = run_rolling_ball_simulation(
-            snapshot.render_data,
-            ui_state.distance_threshold,
-            grid_resolution=ui_state.grid_resolution,
-            progress_cb=progress_callback,
-        )
-        ui_state.rolling_result = result
-        filled_percent = result.fill_fraction * 100.0
-        update_status(
-            "Distanzfüllung fertig – "
-            f"{result.filled_voxel_count} von {result.total_voxel_count} Voxeln "
-            f"({filled_percent:.2f}%) bei {result.grid_resolution}³"
-        )
-        return True
-
-    roll_ax = fig.add_axes([0.35, 0.17, 0.25, 0.06])
-    roll_button = Button(roll_ax, "Distanzfüllung ausführen")
-
-    def handle_roll_click(_: object) -> None:
-        perform_distance_fill()
-
-    roll_button.on_clicked(handle_roll_click)
-
-    view_ax = fig.add_axes([0.64, 0.17, 0.26, 0.06])
-    view_button = Button(view_ax, "3D-Ansicht anzeigen")
-
-    def handle_view_click(_: object) -> None:
-        if ui_state.rolling_result is None:
-            if not perform_distance_fill():
-                update_status("Distanzfüllung konnte nicht erzeugt werden")
-                return
-        ui_state.launch_rolling_viewer = True
-        update_status("3D-Ansicht wird geöffnet")
-        plt.close(fig)
-
-    view_button.on_clicked(handle_view_click)
-
-    export_ax = fig.add_axes([0.64, 0.08, 0.26, 0.06])
-    export_button = Button(export_ax, "Distanzfüllung exportieren")
-
-    def handle_export_click(_: object) -> None:
-        if ui_state.rolling_result is None:
-            update_status("Bitte zuerst die Distanzfüllung ausführen")
-            return
-        export_path = export_rolling_ball_result(ui_state.rolling_result)
-        update_status(f"Export gespeichert in {export_path}")
-
-    export_button.on_clicked(handle_export_click)
-
-    abort_ax = fig.add_axes([0.1, 0.08, 0.2, 0.06])
-    abort_button = Button(abort_ax, "Simulation abbrechen", color="#c94c4c", hovercolor="#d96c6c")
-
-    def handle_abort_click(_: object) -> None:
-        ui_state.abort_requested = True
-        update_status("Abbruch angefordert – schließe Simulation")
-        stop_event.set()
-        plt.close(fig)
-
-    abort_button.on_clicked(handle_abort_click)
-
-    history_indices: deque[int] = deque(maxlen=600)
-    history_free: deque[int] = deque(maxlen=600)
-    history_cluster: deque[float] = deque(maxlen=600)
-    sample_index = 0
-    last_chart_update = 0.0
-
-    while plt.fignum_exists(fig.number) and not stop_event.is_set():
-        updated = False
-        try:
-            while True:
-                current_snapshot = state_queue.get_nowait()
-                ui_state.latest_snapshot = current_snapshot
-                updated = True
-        except queue.Empty:
-            pass
-
-        if updated:
-            history_indices.append(sample_index)
-            history_free.append(current_snapshot.free_end_count)
-            history_cluster.append(current_snapshot.largest_cluster_percent)
-            sample_index += 1
-
-        now = time.perf_counter()
-        if updated and now - last_chart_update >= 0.05:
-            x_data = list(history_indices)
-            line_free.set_data(x_data, list(history_free))
-            line_cluster.set_data(x_data, list(history_cluster))
-            if x_data:
-                ax_free.set_xlim(
-                    x_data[0], x_data[-1] if x_data[-1] > x_data[0] else x_data[0] + 1
-                )
-            ax_free.relim()
-            ax_free.autoscale_view()
-            ax_cluster.relim()
-            ax_cluster.autoscale_view()
-            fig.canvas.draw_idle()
-            fig.canvas.flush_events()
-            last_chart_update = now
-
-        plt.pause(0.001)
-
-    plt.ioff()
-    if plt.fignum_exists(fig.number):
-        plt.close(fig)
-
-    return current_snapshot, ui_state
-
-
-def run_interactive_viewer(
-    state_queue: mp.Queue,
-    stop_event: mp.Event,
-    worker: mp.Process,
-    current_snapshot: SimulationSnapshot,
-) -> SimulationSnapshot:
-    screen = pygame.display.set_mode((960, 720))
-    pygame.display.set_caption("Rod Brownian Motion Simulation")
-    clock = pygame.time.Clock()
-    font = pygame.font.SysFont("consolas", 20)
-
-    initial_yaw = math.radians(45)
-    initial_pitch = math.radians(20)
-    camera = CameraState(position=np.zeros(3), yaw=initial_yaw, pitch=initial_pitch)
-    camera.position = -camera.forward() * DEFAULT_CAMERA_DISTANCE
-    mouse_rotating = False
-    last_caption_update = 0
-    update_fps_display = 0.0
-    last_update_tick: int | None = None
-
-    running = True
-    while running:
-        dt_ms = clock.tick(60)
-        render_fps = 1000.0 / dt_ms if dt_ms > 0 else 0.0
-        for event in pygame.event.get():
-            if event.type == pygame.QUIT:
-                running = False
-            elif event.type == pygame.KEYDOWN:
-                if event.key == pygame.K_ESCAPE:
-                    running = False
-            elif event.type == pygame.MOUSEBUTTONDOWN and event.button == 1:
-                mouse_rotating = True
-                pygame.mouse.get_rel()
-                pygame.event.set_grab(True)
-                pygame.mouse.set_visible(False)
-            elif event.type == pygame.MOUSEBUTTONUP and event.button == 1:
-                mouse_rotating = False
-                pygame.event.set_grab(False)
-                pygame.mouse.set_visible(True)
-
-        received_update = False
-        try:
-            while True:
-                current_snapshot = state_queue.get_nowait()
-                received_update = True
-        except queue.Empty:
-            pass
-
-        if mouse_rotating:
-            delta_x, delta_y = pygame.mouse.get_rel()
-            camera.yaw += delta_x * camera.mouse_sensitivity
-            camera.pitch -= delta_y * camera.mouse_sensitivity
-            camera.pitch = max(min(camera.pitch, math.radians(89.0)), math.radians(-89.0))
-            camera.yaw = (camera.yaw + math.pi) % (2 * math.pi) - math.pi
-        else:
-            pygame.mouse.get_rel()
-
-        keys = pygame.key.get_pressed()
-        move_direction = np.zeros(3)
-        if keys[pygame.K_w]:
-            move_direction += camera.forward()
-        if keys[pygame.K_s]:
-            move_direction -= camera.forward()
-        if keys[pygame.K_d]:
-            move_direction += camera.right()
-        if keys[pygame.K_a]:
-            move_direction -= camera.right()
-        if keys[pygame.K_SPACE] or keys[pygame.K_r]:
-            move_direction += camera.up()
-        if keys[pygame.K_LCTRL] or keys[pygame.K_f]:
-            move_direction -= camera.up()
-
-        if np.linalg.norm(move_direction) > 1e-6:
-            move_direction = move_direction / np.linalg.norm(move_direction)
-            speed_multiplier = 2.5 if keys[pygame.K_LSHIFT] or keys[pygame.K_RSHIFT] else 1.0
-            camera.position += (
-                move_direction * camera.move_speed * speed_multiplier * (dt_ms / 1000.0)
-            )
-
-        if received_update:
-            now_ticks = pygame.time.get_ticks()
-            if last_update_tick is not None:
-                delta = now_ticks - last_update_tick
-                if delta > 0:
-                    update_fps_display = 1000.0 / delta
-            last_update_tick = now_ticks
-
-        draw_scene(
-            screen,
-            current_snapshot.render_data,
-            camera,
-            overlay_text=(
-                "Render FPS: "
-                f"{render_fps:5.1f} | Sim updates/s: {update_fps_display:5.1f} | "
-                f"Free ends: {current_snapshot.free_end_count:4d} | Largest cluster: {current_snapshot.largest_cluster_percent:5.1f}%"
-            ),
-            font=font,
-        )
-
-        now_ticks = pygame.time.get_ticks()
-        if now_ticks - last_caption_update >= 250:
-            pygame.display.set_caption(
-                "Rod Brownian Motion Simulation - "
-                f"Render FPS: {render_fps:5.1f} | Sim updates/s: {update_fps_display:5.1f}"
-            )
-            last_caption_update = now_ticks
-
-    stop_event.set()
-    current_snapshot = wait_for_state_snapshot(state_queue, current_snapshot)
-    worker.join(timeout=2.0)
-    if worker.is_alive():
-        worker.terminate()
-
-    return current_snapshot
-
-
-def run_rolling_ball_viewer(result: RollingBallResult) -> None:
-    screen = pygame.display.set_mode((960, 720))
-    pygame.display.set_caption("Distanzfüllung-Organik")
-    clock = pygame.time.Clock()
-    font = pygame.font.SysFont("consolas", 20)
-
-    initial_yaw = math.radians(45)
-    initial_pitch = math.radians(20)
-    camera = CameraState(position=np.zeros(3), yaw=initial_yaw, pitch=initial_pitch)
-    camera.position = -camera.forward() * DEFAULT_CAMERA_DISTANCE
-    mouse_rotating = False
-
-    running = True
-    while running:
-        dt_ms = clock.tick(60)
-        for event in pygame.event.get():
-            if event.type == pygame.QUIT:
-                running = False
-            elif event.type == pygame.KEYDOWN and event.key == pygame.K_ESCAPE:
-                running = False
-            elif event.type == pygame.MOUSEBUTTONDOWN and event.button == 1:
-                mouse_rotating = True
-                pygame.mouse.get_rel()
-                pygame.event.set_grab(True)
-                pygame.mouse.set_visible(False)
-            elif event.type == pygame.MOUSEBUTTONUP and event.button == 1:
-                mouse_rotating = False
-                pygame.event.set_grab(False)
-                pygame.mouse.set_visible(True)
-
-        if mouse_rotating:
-            delta_x, delta_y = pygame.mouse.get_rel()
-            camera.yaw += delta_x * camera.mouse_sensitivity
-            camera.pitch -= delta_y * camera.mouse_sensitivity
-            camera.pitch = max(min(camera.pitch, math.radians(89.0)), math.radians(-89.0))
-            camera.yaw = (camera.yaw + math.pi) % (2 * math.pi) - math.pi
-        else:
-            pygame.mouse.get_rel()
-
-        keys = pygame.key.get_pressed()
-        move_direction = np.zeros(3)
-        if keys[pygame.K_w]:
-            move_direction += camera.forward()
-        if keys[pygame.K_s]:
-            move_direction -= camera.forward()
-        if keys[pygame.K_d]:
-            move_direction += camera.right()
-        if keys[pygame.K_a]:
-            move_direction -= camera.right()
-        if keys[pygame.K_SPACE] or keys[pygame.K_r]:
-            move_direction += camera.up()
-        if keys[pygame.K_LCTRL] or keys[pygame.K_f]:
-            move_direction -= camera.up()
-
-        if np.linalg.norm(move_direction) > 1e-6:
-            move_direction = move_direction / np.linalg.norm(move_direction)
-            speed_multiplier = 2.5 if keys[pygame.K_LSHIFT] or keys[pygame.K_RSHIFT] else 1.0
-            camera.position += move_direction * camera.move_speed * speed_multiplier * (dt_ms / 1000.0)
-
-        overlay_text = (
-            f"Schwelle: {result.threshold:.2f} | Füllung: {result.fill_fraction * 100.0:5.2f}% | "
-            f"Auflösung: {result.grid_resolution}³ (Voxel {result.voxel_size:.2f}) | "
-            f"Oberflächenpunkte: {len(result.surface_points)}"
-        )
-
-        draw_voxel_scene(screen, result.surface_points, camera, overlay_text=overlay_text, font=font)
-
-    pygame.event.set_grab(False)
-    pygame.mouse.set_visible(True)
-
-
-def run_simulation() -> None:
-    ctx = mp.get_context("spawn")
-    state_queue: mp.Queue = ctx.Queue(maxsize=2)
-    stop_event = ctx.Event()
-    worker = ctx.Process(target=simulation_worker, args=(state_queue, stop_event))
-    worker.start()
-
-    try:
-        current_snapshot: SimulationSnapshot = state_queue.get(timeout=5.0)
-    except queue.Empty:
-        current_snapshot = SimulationSnapshot(render_data=[], free_end_count=0, largest_cluster_percent=0.0)
-
-    current_snapshot, ui_state = run_headless_phase(state_queue, stop_event, current_snapshot)
-
-    if ui_state.abort_requested:
-        stop_event.set()
-        current_snapshot = wait_for_state_snapshot(state_queue, current_snapshot)
-        worker.join(timeout=2.0)
-        if worker.is_alive():
-            worker.terminate()
-        saved_path = save_simulation_state(current_snapshot)
-        if saved_path is not None:
-            print(f"Simulationzustand in {saved_path} gespeichert", flush=True)
-        return
-
-    pygame.init()
-
-    if ui_state.launch_rolling_viewer and ui_state.rolling_result is not None:
-        run_rolling_ball_viewer(ui_state.rolling_result)
-
-    current_snapshot = run_interactive_viewer(state_queue, stop_event, worker, current_snapshot)
-    saved_path = save_simulation_state(current_snapshot)
-    if saved_path is not None:
-        print(f"Simulationzustand in {saved_path} gespeichert", flush=True)
-
-    pygame.mouse.set_visible(True)
-    pygame.quit()
-=======
 from rod_sim import run_simulation
->>>>>>> 719aef27
 
 
 if __name__ == "__main__":
